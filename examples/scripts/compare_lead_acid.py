import numpy as np
import pybamm
import sys

pybamm.set_logging_level("DEBUG")

# load models
models = [
<<<<<<< HEAD
    pybamm.lead_acid.LOQS(
        {"surface form": "differential", "bc_options": {"dimensionality": 1}},
        name="3D LOQS model",
    ),
    # pybamm.lead_acid.LOQS(),
    # pybamm.lead_acid.FOQS(),
    # pybamm.lead_acid.Composite(),
    # # pybamm.lead_acid.Composite({"surface form": "algebraic"}),
    # pybamm.lead_acid.NewmanTiedemann(),
=======
    # pybamm.lead_acid.LOQS({"surface form": "algebraic", "side reactions": ["oxygen"]}),
    # pybamm.lead_acid.FOQS({"surface form": "algebraic", "side reactions": ["oxygen"]}),
    # pybamm.lead_acid.FOQS({"surface form": "algebraic", "side reactions": ["oxygen"]}),
    pybamm.lead_acid.CompositeExtended(
        {"surface form": "algebraic", "side reactions": ["oxygen"]}
    ),
    pybamm.lead_acid.Composite(
        {"surface form": "algebraic", "side reactions": ["oxygen"]}
    ),
    # pybamm.lead_acid.Composite({"surface form": "algebraic"}),
    pybamm.lead_acid.NewmanTiedemann({"side reactions": ["oxygen"]}),
>>>>>>> e711ea2e
]

# load parameter values and process models and geometry
param = models[0].default_parameter_values
param.update(
    {
        "Bruggeman coefficient": 0.001,
        "Typical current [A]": -20,
        "Initial State of Charge": 1,
        "Typical electrolyte concentration [mol.m-3]": 5600,
        "Negative electrode reference exchange-current density [A.m-2]": 0.08,
        "Positive electrode reference exchange-current density [A.m-2]": 0.006,
    }
)
for model in models:
    param.process_model(model)

# set mesh

# discretise models
sys.setrecursionlimit(10000)
for model in models:
    geometry = model.default_geometry
    param.process_geometry(geometry)
    var = pybamm.standard_spatial_vars
    var_pts = {var.x_n: 25, var.x_s: 41, var.x_p: 34, var.y: 10, var.z: 10}
    mesh = pybamm.Mesh(geometry, model.default_submesh_types, var_pts)
    disc = pybamm.Discretisation(mesh, model.default_spatial_methods)
    disc.process_model(model)

# solve model
solutions = [None] * len(models)
t_eval = np.linspace(0, 5, 100)
for i, model in enumerate(models):
    solution = model.default_solver.solve(model, t_eval)
    solutions[i] = solution

# plot
output_variables = [
<<<<<<< HEAD
    # [
    #     "Average negative electrode interfacial current density [A.m-2]",
    #     "Average positive electrode interfacial current density [A.m-2]",
    # ],
    # "Average negative electrode surface potential difference [V]",
    # "Average positive electrode surface potential difference [V]",
    # "Electrolyte concentration",
    # "Electrolyte flux",
    "Terminal voltage [V]"
=======
    [
        "Average positive electrode interfacial current density",
        "Average positive electrode oxygen interfacial current density",
        "Average negative electrode interfacial current density",
        "Average negative electrode oxygen interfacial current density",
    ],
    # "Average negative electrode reaction overpotential [V]",
    # "Average positive electrode reaction overpotential [V]",
    "Electrolyte concentration",
    "Electrolyte flux",
    "Oxygen concentration",
    "Oxygen flux",
    "Terminal voltage [V]",
>>>>>>> e711ea2e
]
plot = pybamm.QuickPlot(models, mesh, solutions, output_variables)
plot.dynamic_plot()<|MERGE_RESOLUTION|>--- conflicted
+++ resolved
@@ -6,7 +6,6 @@
 
 # load models
 models = [
-<<<<<<< HEAD
     pybamm.lead_acid.LOQS(
         {"surface form": "differential", "bc_options": {"dimensionality": 1}},
         name="3D LOQS model",
@@ -16,19 +15,6 @@
     # pybamm.lead_acid.Composite(),
     # # pybamm.lead_acid.Composite({"surface form": "algebraic"}),
     # pybamm.lead_acid.NewmanTiedemann(),
-=======
-    # pybamm.lead_acid.LOQS({"surface form": "algebraic", "side reactions": ["oxygen"]}),
-    # pybamm.lead_acid.FOQS({"surface form": "algebraic", "side reactions": ["oxygen"]}),
-    # pybamm.lead_acid.FOQS({"surface form": "algebraic", "side reactions": ["oxygen"]}),
-    pybamm.lead_acid.CompositeExtended(
-        {"surface form": "algebraic", "side reactions": ["oxygen"]}
-    ),
-    pybamm.lead_acid.Composite(
-        {"surface form": "algebraic", "side reactions": ["oxygen"]}
-    ),
-    # pybamm.lead_acid.Composite({"surface form": "algebraic"}),
-    pybamm.lead_acid.NewmanTiedemann({"side reactions": ["oxygen"]}),
->>>>>>> e711ea2e
 ]
 
 # load parameter values and process models and geometry
@@ -68,7 +54,6 @@
 
 # plot
 output_variables = [
-<<<<<<< HEAD
     # [
     #     "Average negative electrode interfacial current density [A.m-2]",
     #     "Average positive electrode interfacial current density [A.m-2]",
@@ -78,21 +63,6 @@
     # "Electrolyte concentration",
     # "Electrolyte flux",
     "Terminal voltage [V]"
-=======
-    [
-        "Average positive electrode interfacial current density",
-        "Average positive electrode oxygen interfacial current density",
-        "Average negative electrode interfacial current density",
-        "Average negative electrode oxygen interfacial current density",
-    ],
-    # "Average negative electrode reaction overpotential [V]",
-    # "Average positive electrode reaction overpotential [V]",
-    "Electrolyte concentration",
-    "Electrolyte flux",
-    "Oxygen concentration",
-    "Oxygen flux",
-    "Terminal voltage [V]",
->>>>>>> e711ea2e
 ]
 plot = pybamm.QuickPlot(models, mesh, solutions, output_variables)
 plot.dynamic_plot()