{
 "cells": [
  {
   "cell_type": "markdown",
   "metadata": {},
   "source": [
    "# Parameter Values\n",
    "\n",
    "In this notebook, we explain how parameter values are set for a model. Information on how to add parameter values is provided in our [online documentation](https://pybamm.readthedocs.io/en/latest/tutorials/add-parameter-values.html)"
   ]
  },
  {
   "cell_type": "markdown",
   "metadata": {},
   "source": [
    "## Setting up parameter values"
   ]
  },
  {
   "cell_type": "code",
   "execution_count": 1,
   "metadata": {},
   "outputs": [],
   "source": [
    "import pybamm\n",
    "import tests\n",
    "import numpy as np\n",
    "import os\n",
    "import matplotlib.pyplot as plt\n",
    "from pprint import pprint\n",
    "os.chdir(pybamm.__path__[0]+'/..')"
   ]
  },
  {
   "cell_type": "markdown",
   "metadata": {},
   "source": [
    "In `pybamm`, the object that sets parameter values for a model is the `ParameterValues` class, which extends `dict`. This takes the values of the parameters as input, which can be either a dictionary,"
   ]
  },
  {
   "cell_type": "code",
   "execution_count": 2,
   "metadata": {},
   "outputs": [
    {
     "name": "stdout",
     "output_type": "stream",
     "text": [
      "parameter values are <pybamm.parameters.parameter_values.ParameterValues object at 0x7fb3855bc210>\n"
     ]
    }
   ],
   "source": [
    "param_dict = {\"a\": 1, \"b\": 2, \"c\": 3}\n",
    "parameter_values = pybamm.ParameterValues(param_dict)\n",
    "print(\"parameter values are {}\".format(parameter_values))"
   ]
  },
  {
   "cell_type": "markdown",
   "metadata": {},
   "source": [
    "or a csv file,"
   ]
  },
  {
   "cell_type": "code",
   "execution_count": 3,
   "metadata": {},
   "outputs": [
    {
     "name": "stdout",
     "output_type": "stream",
     "text": [
      "parameter values are <pybamm.parameters.parameter_values.ParameterValues object at 0x7fb385501cd0>\n"
     ]
    }
   ],
   "source": [
    "f = open(\"param_file.csv\", \"w+\")\n",
    "f.write(\n",
    "\"\"\"\n",
    "Name [units],Value\n",
    "a, 4\n",
    "b, 5\n",
    "c, 6\n",
    "\"\"\"\n",
    ")\n",
    "f.close()\n",
    "\n",
    "parameter_values = pybamm.ParameterValues(\"param_file.csv\")\n",
    "print(\"parameter values are {}\".format(parameter_values))"
   ]
  },
  {
   "cell_type": "markdown",
   "metadata": {},
   "source": [
    "or using one of the pre-set chemistries"
   ]
  },
  {
   "cell_type": "code",
   "execution_count": 4,
   "metadata": {},
   "outputs": [
    {
     "name": "stdout",
     "output_type": "stream",
     "text": [
      "Marquis2019 chemistry set is {'chemistry': 'lithium-ion', 'cell': 'kokam_Marquis2019', 'anode': 'graphite_mcmb2528_Marquis2019', 'separator': 'separator_Marquis2019', 'cathode': 'lico2_Marquis2019', 'electrolyte': 'lipf6_Marquis2019', 'experiment': '1C_discharge_from_full_Marquis2019'}\n",
      "Negative current collector thickness is 2.5e-05 m\n"
     ]
    }
   ],
   "source": [
    "print(\"Marquis2019 chemistry set is {}\".format(pybamm.parameter_sets.Marquis2019))\n",
    "chem_parameter_values = pybamm.ParameterValues(chemistry=pybamm.parameter_sets.Marquis2019)\n",
    "print(\"Negative current collector thickness is {} m\".format(\n",
    "    chem_parameter_values[\"Negative current collector thickness [m]\"])\n",
    ")"
   ]
  },
  {
   "cell_type": "markdown",
   "metadata": {},
   "source": [
    "We can input functions into the parameter values, either directly (note we bypass the check that the parameter already exists)"
   ]
  },
  {
   "cell_type": "code",
   "execution_count": 5,
   "metadata": {},
   "outputs": [
    {
     "name": "stdout",
     "output_type": "stream",
     "text": [
      "parameter values are <pybamm.parameters.parameter_values.ParameterValues object at 0x7fb385501cd0>\n"
     ]
    }
   ],
   "source": [
    "def cubed(x):\n",
    "    return x ** 3\n",
    "parameter_values.update({\"cube function\": cubed}, check_already_exists=False)\n",
    "print(\"parameter values are {}\".format(parameter_values))"
   ]
  },
  {
   "cell_type": "markdown",
   "metadata": {},
   "source": [
    "or by using `pybamm.load_function` to load from a path to the function or just a name (in which case the whole directory is searched)"
   ]
  },
  {
   "cell_type": "code",
   "execution_count": 6,
   "metadata": {},
   "outputs": [
    {
     "name": "stdout",
     "output_type": "stream",
     "text": [
      "parameter values are <pybamm.parameters.parameter_values.ParameterValues object at 0x7fb385501cd0>\n"
     ]
    }
   ],
   "source": [
    "f = open(\"squared.py\",\"w+\")\n",
    "f.write(\n",
    "\"\"\"\n",
    "def squared(x):\n",
    "    return x ** 2\n",
    "\"\"\"\n",
    ")\n",
    "f.close()\n",
    "parameter_values.update({\"square function\": pybamm.load_function(\"squared.py\")}, check_already_exists=False)\n",
    "print(\"parameter values are {}\".format(parameter_values))"
   ]
  },
  {
   "cell_type": "markdown",
   "metadata": {},
   "source": [
    "## Setting parameters for an expression"
   ]
  },
  {
   "cell_type": "markdown",
   "metadata": {},
   "source": [
    "We represent parameters in models using the classes `Parameter` and `FunctionParameter`. These cannot be evaluated directly,"
   ]
  },
  {
   "cell_type": "code",
   "execution_count": 7,
   "metadata": {
    "tags": [
     "raises-exception"
    ]
   },
   "outputs": [
    {
     "name": "stdout",
     "output_type": "stream",
     "text": [
      "method self.evaluate() not implemented\n",
      "               for symbol a of type <class 'pybamm.expression_tree.parameter.Parameter'>\n"
     ]
    }
   ],
   "source": [
    "a = pybamm.Parameter(\"a\")\n",
    "b = pybamm.Parameter(\"b\")\n",
    "c = pybamm.Parameter(\"c\")\n",
    "func = pybamm.FunctionParameter(\"square function\", a)\n",
    "\n",
    "expr = a + b * c\n",
    "try:\n",
    "    expr.evaluate()\n",
    "except NotImplementedError as e:\n",
    "    print(e)"
   ]
  },
  {
   "cell_type": "markdown",
   "metadata": {},
   "source": [
    "However, the `ParameterValues` class can walk through an expression, changing an `Parameter` objects it sees to the appropriate `Scalar` and any `FunctionParameter` object to the appropriate `Function`, and the resulting expression can be evaluated"
   ]
  },
  {
   "cell_type": "code",
   "execution_count": 8,
   "metadata": {},
   "outputs": [
    {
     "name": "stdout",
     "output_type": "stream",
     "text": [
      "a + b * c = 34.0\n"
     ]
    }
   ],
   "source": [
    "expr_eval = parameter_values.process_symbol(expr)\n",
    "print(\"{} = {}\".format(expr_eval, expr_eval.evaluate()))"
   ]
  },
  {
   "cell_type": "code",
   "execution_count": 9,
   "metadata": {},
   "outputs": [
    {
     "name": "stdout",
     "output_type": "stream",
     "text": [
      "16.0 = 16.0\n"
     ]
    }
   ],
   "source": [
    "func_eval = parameter_values.process_symbol(func)\n",
    "print(\"{} = {}\".format(func_eval, func_eval.evaluate()))"
   ]
  },
  {
   "cell_type": "markdown",
   "metadata": {},
   "source": [
    "If a parameter needs to be changed often (for example, for convergence studies or parameter estimation), the `InputParameter` class should be used. This is not fixed by parameter values, and its value can be set on evaluation (or on solve):"
   ]
  },
  {
   "cell_type": "code",
   "execution_count": 10,
   "metadata": {},
   "outputs": [
    {
     "name": "stdout",
     "output_type": "stream",
     "text": [
      "with d = 3, 2.0 + d = 5.0\n",
      "with d = 5, 2.0 + d = 7.0\n"
     ]
    }
   ],
   "source": [
    "d = pybamm.InputParameter(\"d\")\n",
    "expr = 2 + d\n",
    "expr_eval = parameter_values.process_symbol(expr)\n",
<<<<<<< HEAD
    "print(\"with d = {}, {} = {}\".format(3, expr_eval, expr_eval.evaluate(params={\"d\": 3})))\n",
    "print(\"with d = {}, {} = {}\".format(5, expr_eval, expr_eval.evaluate(params={\"d\": 5})))"
=======
    "print(\"with d = {}, {} = {}\".format(3, expr_eval, expr_eval.evaluate(inputs={\"d\": 3})))\n",
    "print(\"with d = {}, {} = {}\".format(5, expr_eval, expr_eval.evaluate(inputs={\"d\": 5})))"
>>>>>>> f47b4b86
   ]
  },
  {
   "cell_type": "markdown",
   "metadata": {},
   "source": [
    "## Solving a model"
   ]
  },
  {
   "cell_type": "markdown",
   "metadata": {},
   "source": [
    "The code below shows the entire workflow of:\n",
    "\n",
    "1. Proposing a toy model\n",
    "2. Discretising and solving it first with one set of parameters,\n",
    "3. then updating the parameters and solving again\n",
    "\n",
    "The toy model used is:\n",
    "$$\\frac{\\mathrm{d} u}{\\mathrm{d} t} = -a u$$\n",
    "\n",
    "with initial conditions $u(0) = b$. The model is first solved with $a = 3, b = 2$, then with $a = 4, b = -1$"
   ]
  },
  {
   "cell_type": "code",
   "execution_count": 11,
   "metadata": {},
   "outputs": [
    {
     "data": {
      "image/png": "iVBORw0KGgoAAAANSUhEUgAAA6AAAAEYCAYAAABCw5uAAAAABHNCSVQICAgIfAhkiAAAAAlwSFlzAAALEgAACxIB0t1+/AAAADh0RVh0U29mdHdhcmUAbWF0cGxvdGxpYiB2ZXJzaW9uMy4xLjMsIGh0dHA6Ly9tYXRwbG90bGliLm9yZy+AADFEAAAgAElEQVR4nOzdd3xUZfbH8c9JgYQWupSAICI9gEZQbCAWitgX2+5acO2Luru6VkSsPxsua1tU1LUjioirqIu94BoEIiIKIiXUCBJaEkJyfn/MoEmYQIBJ7iT5vl+vvGbmee7MPclcuHPmPs95zN0RERERERERqWhxQQcgIiIiIiIiNYMSUBEREREREakUSkBFRERERESkUigBFRERERERkUqhBFREREREREQqhRJQERERERERqRRKQEVqIDM7z8w+DToOERGRWGdmbmb7Bx2HSHWhBFSkijKzq81skZltMLMVZjbWzBKCjms7M2tuZi+GY8sxs8/MrG/QcYmISM1iZrXMbJKZLQ4nk/2Djqk0M7vGzOaa2UYz+8nMrgk6JpGKogRUpOp6AzjQ3RsA3YGewMhgQyqhHvAVcBDQGHgG+I+Z1Qs0KhERqYk+BX4PrAo6kDIY8EegETAIuMLMzgw2JJGKoQRUpAKY2XVm9mP4m8x5ZnZKtPfh7j+6+/rtuwSKgN0ZImRm9lD46uR8MxsY5fgWufsD7r7S3QvdfTxQC+gUzf2IiEjVURnnx9Lcfau7P+junwKFe/gyQ8Kjjn42s3vNLKqfod39Hnf/2t23ufv3wBTgsGjuQyRWKAEVqRg/AkcAKcCtwHNm1jLShmZ2tpmt38lP27J2En7uBuBnQldA/7UbMfYNx9kUuAV4zcwal7GfN3cS35vl2ZmZ9SKUgC7cjRhFRKR6qZTzYwU4BUgHDgROAi6oqJjNzAj9jb6N5i8gEivM3YOOQaTaM7PZwC3uPqWCXr8joaE7D7v7LocXmdl5wJ1Aaw//J2Bm/wP+6e7PVkB8DYDPgBfc/a5ov76IiFRNFX1+jLC/LOD37v7hbjzHgcHuPi38+DLgNHeP6sihYvu7FTgZ6OPu+RWxD5Eg6QqoSAUwsz+a2ezt33gSmqPZtKL25+4LCH1T+shuPG25l/wGagnQKqqBAWaWDEwFZij5FBGp2Sr6/Ghmbc1s0/afaL0usKzY/Qo5XwKY2RWEvlAequRTqisloCJRZmb7Ao8DVwBN3L0hMJfQPM1I259T/GQZ4ae8Q4wSgA67EWrr8DCf7doCK8qI8e2dxPd2WTsws9rA60AWcPFuxCYiItVMZZwf3X2pu9fb/hPF8NsUu7+z8+Uen9PN7ALgOmCgu2dFMXaRmKIEVCT66gIOZAOY2fmEvuGNyN2fL36yjPCzNNLzzOxCM2sevt8VuB6YXqz/QzMbvZM4mwMjzSzRzH4HdAHeKiPGwTuJb3AZ8SUCk4Bc4Fx3L9pJLCIiUv1VyvkxEjOrbWZJ4Ye1zCxp+5ewFlobe/EuXuIaM2tkZm2AK4GXoxmzmZ1DaGrMse6+qLy/l0hVpARUJMrcfR5wP/AFsBroQWj+Y7QdBnxjZpsJJY5vATcU62+zi/1+CXQkVMDoDuB0d18bxfj6AScAxwHri337e0QU9yEiIlVEJZ4fI/me0BeirYF3wvf3Dfft6nwJoaq0M4HZwH+AJ6Mc3+1AE+CrYufLx6K8D5GYoCJEItWQmaUCE929X9CxiIiIxDIzexe40t2/CzoWkZpACaiIiIiIiIhUCg3BFRERERERkUqhBFREREREREQqhRJQERERERERqRQJQQcQSdOmTb1du3ZBhyEiIlKmmTNn/uzuzSp7vzpHiohIVVDWeTImE9B27dqRkZERdBgiIiJlMrMlQexX50gREakKyjpPagiuiIiIiIiIVAoloCIiIiIiIlIplICKiIiIiIhIpYjJOaAiIjVJQUEBWVlZ5OXlBR2KRJCUlERqaiqJiYlBh1ImHUPRUxXebxGRqkwJqIhIwLKysqhfvz7t2rXDzIIOR4pxd9auXUtWVhbt27cPOpwy6RiKjqryfouIVGW7HIJrZm3M7AMzm2dm35rZlRG2MTMbZ2YLzSzTzA4s1neumS0I/5wb7V+gTJkTYWx3GN0wdJs5sdJ2LSKyO/Ly8mjSpIkShxhkZjRp0iTmryzqGIqOqvJ+i4hEVSXnTeW5AroN+Ku7f21m9YGZZvaeu88rts1goGP4py/wKNDXzBoDtwDpgIef+4a7/xLV36K0zIkwdSQU5IYe5ywLPQZIG16huxYR2RNKHGJXVXlvqkqcsU5/RxGpUQLIm3Z5BdTdV7r71+H7G4HvgNalNjsJ+LeHzAAamllL4HjgPXdfF0463wMGRfU3iGT6mN/+iNsV5IbaRUREREREJJC8abeq4JpZO6A38GWprtbAsmKPs8JtZbVHeu2LzCzDzDKys7N3J6wd5WTtXruISA22bNkyBgwYQNeuXenWrRv/+Mc/Im7n7nz44Yd8+OGHuHuFxrRy5UpOOOGEiH0333wzaWlp9OrVi+OOO44VK1ZEjBVg9OjRJR5vt3jxYl544YVfH3/zzTecd9550Qm+Bor1Y2j27Nm89dZbv/a9+eabjBo1qkL3LyJSJQSQN5U7ATWzesCrwFXuviHagbj7eHdPd/f0Zs2a7d2LpaTuXruISA2WkJDA/fffz7x585gxYwYPP/ww8+bNK7FNbm4u5513Ht9++y1z587lvPPOIzc3t4xX3HsPPPAAf/rTnyL2XXPNNWRmZjJ79mxOOOEExozZ8VvaG2+8kSlTprB27VpGjhzJnDlzSvSXTkB79OhBVlYWS5cuje4vUkPE+jFUOgEdOnQoU6dOZcuWLRW2fxGRqsBTIl4brNC8qVwJqJklEko+n3f31yJsshxoU+xxaritrPaKNXAUJCaXbEtMDrWLiEgJLVu25MADQ7Xj6tevT5cuXVi+vOR/1cnJyTz66KNMmDCBp556ikcffZTk5JL/z27evJkLLriAPn360Lt3b6ZMmQLA2LFjueCCC4DQlcbu3buzZcsWRo8ezR/+8AcOPfRQOnbsyOOPP/7ra7366qsMGhR5xkaDBg1K7DPSnL0777yTadOm8dxzz3H55ZfTq1evEv3XXXcdn3zyCb169WLs2LEADBs2jJdeeqlcfzMpKZaPoa1btzJq1ChefvllevXqxcsvv4yZ0b9/f958882K/LOIiMQ0d+fFeuezxWuV7KjgvGmXRYgsdGZ/EvjO3R8oY7M3gCvM7CVCRYhy3H2lmb0D3GlmjcLbHQdcH4W4d277hNnpYyjKySLbmrLPsDtVgEhEYt6tU79l3oroDjLp2qoBtwzrVq5tFy9ezKxZs+jbt2+J9tzcXC6//HLOP/98AC6//HIeeeSREgnEHXfcwdFHH82ECRNYv349ffr04ZhjjuHKK6+kf//+TJ48mTvuuIN//etf1KlTB4DMzExmzJjB5s2b6d27N0OHDiU/P59GjRpRu3btMuO88cYb+fe//01KSgoffPDBDv033XQTgwYNIiEhgYcffpgRI0bQs2fPX/vvvvtu7rvvvhIJSHp6OnfffTfXXnttuf5WsUrH0I7H0JgxY8jIyOChhx76dV/p6el88sknDB+uzwYiUjM99tEi/u/HLqT0uImhax4PDbtNSQ0lnxWYN5WnCu5hwB+Ab8xsdrjtBqAtgLs/BrwFDAEWAluA88N968zsNuCr8PPGuPu66IW/E2nDIW04z36+mFve+Jb39jmSjpWyYxGRqmnTpk2cdtppPPjggyWuMkLo6tWECRP46KOPgFDyUPrK47vvvssbb7zBfffdB4SWBlm6dCldunTh6aefJi0tjYsvvpjDDjvs1+ecdNJJJCcnk5yczIABA/jf//5H8+bN2dVUjDvuuIM77riDu+66i4ceeohbb721RP9tt92GmTFr1ixGjx5drvmGzZs3jzifVMqvKh1Der9FpCZ765uV/N+0+Qzr2YohZw6BHVfarDC7TEDd/VNgpzXJPXRmv7yMvgnAhD2KLgoGd2/B6Knf8p9vVnLVPvWDCkNEpFzKe5Up2goKCjjttNM455xzOPXUUyNus33YYlncnVdffZVOnTrt0LdgwQLq1au3wwf+0gmImZGcnFxiHcbzzz+fWbNm0apVqxLz+ADOOecchgwZskMCuv11txchKs/SGnl5eTsMCa2KdAzteAxFUl3ebxGR3TVzyTquenk2B7ZtyL2np1X68lO7VQW3KmreIImD2zXmrW9WBh2KiEhMcndGjBhBly5d+Mtf/rLHr3P88cfzz3/+89erjbNmzQIgJyeHkSNH8vHHH7N27VomTZr063OmTJlCXl4ea9eu5cMPP+Tggw/mgAMOYPHixb9u89RTT5UoIrNgwYISz+/cufNux1q/fn02btxYou2HH36ge/fuu/1aEvvHkN5vEZGQRdmbuPCZDFo3TOaJcw8mKTG+0mOo9gkowNAeLflh9SYWrN64641FRGqYzz77jGeffZb333+fXr160atXrx2uNJbHzTffTEFBAWlpaXTr1o2bb74ZgKuvvprLL7+cAw44gCeffJLrrruONWvWAJCWlsaAAQM45JBDuPnmm2nVqhV169alQ4cOLFy4MOJ+rrvuOrp3705aWhrvvvtumUt+7ExaWhrx8fH07Nnz1yJEH3zwAUOHDt3t15LYP4YGDBjAvHnzfi1CBHq/RaTm+XlTPuc99RVxZjx9/sE0rltr10+qAFbR63DtifT0dM/IyIja663ZkEffu6Zz5cCOXHXMAVF7XRGRaPjuu+/o0qVL0GFUutGjR1OvXj3+9re/7dA3efJkZs6cye23314pseTn53PUUUfx6aefkpCw4+yUSO+Rmc109/RKCbCYSOdIHUO7dwytXr2as88+m+nTp0d83Zr69xSR6it3ayFnPT6D+as28OKfDqF320a7ftJeKus8WSOugG4fhvufTA3DFRGpCk455RTatWtXaftbunQpd999d8TkM1rMbIKZrTGzuRH6/mpmbmZNKyyAGmZnx9DSpUu5//77KzcgEZGAFBY5V740izlZ6/nHmb0rJfncmYo708aYoT1acssb37Jg9UY6qhiRiEjgthcIKsuFF15YOYEAHTt2pGPHCq+V/jTwEPDv4o1m1obQMmVLKzqA6mZPj6GDDz64AqIREYk97s5tb87j3XmrGT2sK8d3axF0SDXjCiiEquGawZu6CioiIgFw94+BSEuRjQWuBWJvToyIiFRpT376E09/vpgLD2/PeYe1DzocoAYloM0bJNGnXWOmzllRrvXgREREKpqZnQQsd/c5QcciIiLVy1vfrOSOt75jcPcW3DAkdua115gEFOCkXq1Z9PNm5i7fEHQoIiJSw5lZHeAGYFQ5tr3IzDLMLCM7O7vigxMRkaopcyKM7Y6PbkjPSYczstksxp7Ri7i4yl3rc2dqVAI6pEcLEuON12cvDzoUERGRDkB7YI6ZLQZSga/NbIcJOu4+3t3T3T29WbNmlRymiIhUCZkTYepIyFmG4bS2n7lqy0Mkffdq0JGVUKMS0IZ1atG/U3OmzllBYZGG4YqI7Morr7xCt27diIuLI5rLYwm4+zfu3tzd27l7OyALONDdVwUcWlRdc801dO7cmbS0NE455RTWr18fdEgiItXT9DFQkFuiybblhtpjSI1KQAFO7tWaNRvzmbFobdChiIjsmfDwGkY3DN1mTqywXXXv3p3XXnuNI488ssL2UVOY2YvAF0AnM8sysxGBBVOJx9Cxxx7L3LlzyczM5IADDuCuu+6qsH2JiNRknpMVuaOs9oDUuAR0YJfm1KudwOuzNAxXRKqgYsNrwEO3U0fudQKxePFiunfv/uvj++67j9GjR9OlSxc6deq0l0ELgLuf5e4t3T3R3VPd/clS/e3c/ecKD6SSj6Hjjjvu1/VVDznkELKyYuuDkIhIdbAxr4A1cWUsJZ2SWrnB7EKNS0CTEuM5vlsLps1dRV5BYdDhiIjsngjDayiIveE1EsMCPIYmTJjA4MGDK3w/IiI1SV5BIRf9eyZ3bx1OYXxSyc7EZBi4y1p3larGJaAAJ/duxcb8bXwwf03QoYiI7J4qMrxGYlhAx9Add9xBQkIC55xzToXuR0SkJikscq5+eTZfLFrLkaddRvxJ/4SUNoCFboeNg7ThQYdZQkLQAQShX4emNK1Xm9dnL2dwj5ZBhyMiUn4pqeGhkxHa90JCQgJFRUW/Ps7Ly9ur15MYFsAx9PTTT/Pmm28yffp0zGJnKQARkarM3Rk1ZS5vz13FTUO7cErvVGB4zCWcpdXIK6Dxccawni35YH42OVsKgg5HRKT8Bo4KDacpLgrDa/bZZx/WrFnD2rVryc/P580339yr15MYVsnH0LRp07jnnnt44403qFOnzl7tQ0REfjP2vR94/sulXHJUBy48Yr+gwym3XSagZjbBzNaY2dwy+q8xs9nhn7lmVmhmjcN9i83sm3BfTNXvP7lXa7YWFvH23JVBhyIiUn5pw0PDaaI8vCYxMZFRo0bRp08fjj32WDp37gzA5MmTSU1N5YsvvmDo0KEcf/zxUfglJFCVfAxdccUVbNy4kWOPPZZevXpxySWXROGXEBGp2cZ//CPj3l/I8PRU/j6oahULNPedr4dpZkcCm4B/u3v3XWw7DLja3Y8OP14MpO9uVb/09HSv6PXm3J2BD3xE07q1mXjJoRW6LxGRnfnuu+/o0qVL0GHITkR6j8xsprunV3Yskc6ROoaiS39PEYllz3+5hBsnz2Voj5aMO6s38XGxObWhrPPkLq+AuvvHwLpy7ucs4MXdjC0QZsbpB6Xyv8XrWPzz5qDDERERERER2anXZy3nptfncnTn5ow9o1fMJp87E7U5oGZWBxgEvFqs2YF3zWymmV20i+dfZGYZZpaRnZ0drbB26tTeqcQZvPq1qkeKiIiIiEjsevfbVfz1lTn0bd+YR845kFoJVbOcTzSjHgZ85u7Fr5Ye7u4HAoOBy8PDeSNy9/Hunu7u6c2aNYtiWGVrkZLE4R2b8erMLIqKdj4UWUSkIu1qOoQEp6q8N1Ulzlinv6OIxKJPFmRzxQuz6NE6hSfOPZikxPigQ9pj0UxAz6TU8Ft3Xx6+XQNMBvpEcX9R8buDUlmRk8cXi9YGHYqI1FBJSUmsXbtWH3xjkLuzdu1akpKSdr1xgHQMRUdVeb9FpAbInAhju8PohuTf25Upzz7Ifs3q8vT5B1OvdtVeSTMq0ZtZCnAU8PtibXWBOHffGL5/HDAmGvuLpmO77kP9pAReyVjGYfs3DTocEamBUlNTycrKorKmH8juSUpKIjV179bIrGg6hqKnKrzfIlLNZU6EqSOhIBeA2puXc3vc42zt140GdWoFHNze22UCamYvAv2BpmaWBdwCJAK4+2PhzU4B3nX34tV89gEmhxecTgBecPdp0Qs9OpIS4zmxZyte/TqLDXkFNEhKDDokEalhEhMTad++fdBhSBWmY0hEpBqZPubX5HO7JPJJ+uxO6HN2QEFFzy4TUHc/qxzbPA08XaptEdBzTwOrTKcflMrzXy7lrcyVnNmnbdDhiIiIiIhITZVTRoHUstqrmKpZOinKerVpyP7N6zFpZvV4U0VEREREpGoqqNcqckdK9ZgeoASU39YEzVjyC4uyNwUdjoiIiIiI1ECLf97MmNzTyaXUXM/EZBg4KpigokwJaNgpvVsTH2dMzNBVUBERERERqVxL1m7mrMdn8B+O4JeB90NKG8BCt8PGQdrwoEOMiqpdwzeK9mmQxNGdmzNp5jL+cuwBVXZhVxERERERqVqWrdvCWeNnkFtQyIt/OoRWLRvAEX8MOqwKoSyrmKuaz+b1rZeQeHvj0Lo7mRODDklERERERKqxrF+2cOb4GWzeWsjzF/alS8sGQYdUoXQFdLvMiXSdeRMWFy55nLMstP4OVJvL3SIiIiIiEjtWrM/lrMdnsDGvgBf+dAjdWqUEHVKF0xXQ7aaPwUqtt0NBbmgdHhERERERkSjannyu31zAsyP60r119U8+QVdAf1PN19sREREREZHYsGzdFs5+IpR8PjOiDz3bNAw6pEqjK6DblbWuTjVZb0dERERERIK3ZO1mzvjXF+RsKeC5C/tyYNtGQYdUqXQFdLuBo0JzPosNw90Wn0RCNVlvR0REREREApA5MTStLyeLgnqteCL3dHL9cF68qGbM+SxNV0C3SxseWl8npQ2OsZJmjE+5UgWIREQkKsxsgpmtMbO5xdruNbP5ZpZpZpPNrOaMwRIRqQkyJ4YucuUsA5zETcu5ofBR/jNgVY1MPkEJaElpw+Hqudjo9Uw8/G3uWdGTpWu3BB2ViIhUD08Dg0q1vQd0d/c04Afg+soOSkREKtD0MSVGWAIks5VWGfcEFFDwlICW4YyD2xAfZzz/5ZKgQxERkWrA3T8G1pVqe9fdt4UfzgBUeEBEpDpRodMdKAEtQ4uUJI7vtg8vfbWM3K2FQYcjIiLV3wXA25E6zOwiM8sws4zs7OxKDktERPbU1rqtInfU4EKnSkB34txD25GTW8Abc5YHHYqIiFRjZnYjsA14PlK/u49393R3T2/WrFnlBiciInvkix/XctOmU8mjdsmOxORQAdQaSgnoTvRp35jOLerz9OdLcPegwxERkWrIzM4DTgDOcZ1sRESqhenfrebcp/7HrJRjyRs0FlLaABa6HTauRhc63eUyLGY2gdCJcY27d4/Q3x+YAvwUbnrN3ceE+wYB/wDigSfc/e4oxV0pzIxz+7Xj+te+IWPJLxzcrnHQIYmISDUSPk9eCxzl7qp6JyJSDUyZvZy/TpxD11YNePr8PjSsWwsOOSfosGJGea6APs2OVftK+8Tde4V/tief8cDDwGCgK3CWmXXdm2CDcFKvVjRISuDpzxcHHYqIiFRhZvYi8AXQycyyzGwE8BBQH3jPzGab2WOBBikiInvl2RlLuOrl2Ry0byOev7AvjevWCjqkmLPLK6Du/rGZtduD1+4DLHT3RQBm9hJwEjBvD14rMHVqJXDGwW2Y8NliVuXk0SIlKeiQRESkCnL3syI0P1npgYiISIV45MOF3DPtewZ2bs7D5xxIUmJ80CHFpGjNAT3UzOaY2dtm1i3c1hpYVmybrHBbRLFc4e8Ph7SjyJ0XtCSLiIiIiIgU4+7c/fZ87pn2PSf1asVjfzhIyedORCMB/RrY1917Av8EXt+TF4nlCn9tm9Th6E7NeeF/S8nfpiVZREREREQECoucG1+fy2Mf/cjvD2nL2OG9SIxXnded2eu/jrtvcPdN4ftvAYlm1hRYDrQptmlquK1KOrdfO37etJWpc1YGHYqIiIiIiAQsf1shV740ixe+XMpl/Ttw20ndiYuzoMOKebucA7orZtYCWO3ubmZ9CCW1a4H1QEcza08o8TwTOHtv9xeUIzo2pdM+9Xnik0WcdmBrzHRwiYiIiIjUKJkTYfoYPCeLDfHNiMs9nesHX8jFR3UIOrIqozzLsLwI9AeamlkWcAuQCODujwGnA5ea2TYgFzgzvI7ZNjO7AniH0DIsE9z92wr5LSqBmXHhEe25ZlImnyz4mSMPiK1hwiIiIiIiUoEyJ8LUkVCQiwHNCtfwQPIEEhr1BpSAlld5quBGqtpXvP8hQmXkI/W9Bby1Z6HFnhN7teKed77n8U8WKQEVEREREalJpo+BgtwSTQmFeaH2tOEBBVX1aIbsbqidEM95/drxyYKf+W7lhqDDERERERGRSuI5WZE7ymqXiJSA7qZz+rYlOTGeJz75KehQRERERESkErw/fzUrvEnkzpTUyg2milMCupsa1qnF8PRU3piznNUb8oIOR0REREREKtDEjGX86d8zeaHeuXhCcsnOxGQYOCqYwKooJaB74ILD21NY5Dz9+eKgQxERERERkQrg7jz8wUKunZRJvw5NuHTkDdiJ4yClDWCh22HjNP9zN+31Miw10b5N6nJ8txY8P2MJlw/Yn3q19WcUEREREakuCgqLuGnyXF7OWMbJvVpxz+k9qZUQF0o2lXDuFV0B3UMXH9WBDXnbeOHLJUGHIiIiIiIiUbIhr4Dzn/qKlzOW8eej92fsGb1CyadEhf6Se6hXm4Yctn8THv/kJ/IKCoMOR0RERERE9lLWL1s4/dHPmbFoLfecnsZfj+uEmQUdVrWiBHQvXD5gf7I35vPKTJVeFhERERGpyuYsW8/JD3/Oypw8/n1BH4antwk6pGpJCeheOHS/JvRu25B/ffQjBYVFQYcjIiIiIiJ74J1vV3HG+C9ISoxj8mX96Ld/06BDqrZUPWcvmBlXDNifKc8+yNb7LiMxd1VoHaCBozQ5WUREREQkVmVOhOlj8JwsNiW14K2Np9Cp1Qk88cd0mtWvHXR01ZoS0L10dMFHHFbrSZJy80MNOctg6sjQfSWhIiIiIiKxJXNi6PN6QS4G1M9byT21nsQO7Umt+ocFHV21pyG4e8mmjyGJ/JKNBbkwfUwwAYmIiIiISNmmjwl9Xi+mtudT66PbAwqoZlECurdyyihAVFa7iIiIiIgExvX5PVBKQPdWSurutYuIiIiISCA++iGblTSJ3KnP75VCCejeGjgKEpNLNHlicqhdREREREQC5+48+elPnP/U/3i2zrkUJZT8/I4+v1caJaB7K204DBsHKW1wjKyipmT2HqMCRCIiIiIiMSB/WyF/fzWT296cx3FdW3DFlTcQd2Lo8ztY6HbYOH1+ryS7rIJrZhOAE4A17t49Qv85wN8BAzYCl7r7nHDf4nBbIbDN3dOjF3oMSRsOacMpLCzijw9+TOL3cbw9yImLs6AjExGRGBHpfGpmjYGXgXbAYmC4u/8SVIwiItXNz5vyufS5mXy1+BdGDuzIVQM7hj6jhz+/S+UrzxXQp4FBO+n/CTjK3XsAtwHjS/UPcPde1Tb5LCYhPo4rB3bk+9UbeWvuyqDDERGR2PI0O55PrwOmu3tHYHr4sYiIRMHc5Tmc9NBnfLM8h4fO7s1fjj1AF4hiwC4TUHf/GFi3k/7Pi31bOwOo0bN3T0hrRcfm9fjHfxdQWORBhyMiIjGijPPpScAz4fvPACdXalAiItXU5FlZnPbo56mtF8gAACAASURBVBS588rF/TghrVXQIUlYtOeAjgDeLvbYgXfNbKaZXbSzJ5rZRWaWYWYZ2dnZUQ6r8sTHGVcdcwAL1mzizcwVQYcjIiKxbR933z5kZhWwT6SNqss5UkSkohUUFjH6jW+5+uU59G7bkKl/PpweqSlBhyXF7HIOaHmZ2QBCCejhxZoPd/flZtYceM/M5oe/Ad6Bu48nPHw3PT29Sl86HNy9BZ1b1OfB/y5gSI+WJMar1pOIiOycu7uZRTz/VadzpIhI1GVOhOlj8Jws1sc1Y13e6Vx4+B+4bnBnEvQ5POZE5R0xszTgCeAkd1+7vd3dl4dv1wCTgT7R2F+si4sz/nZcJ376eTMTM5YFHY6IiMSu1WbWEiB8uybgeEREqpbMiTB1JOQsw3CaFa3hgeQJ3NR2rpLPGLXX74qZtQVeA/7g7j8Ua69rZvW33weOA+bu7f6qioFdmnNwu0Y8+N8FbNm6LehwREQkNr0BnBu+fy4wJcBYRESqnuljoCC3RFNCYV6oXWLSLhNQM3sR+ALoZGZZZjbCzC4xs0vCm4wCmgCPmNlsM8sIt+8DfGpmc4D/Af9x92kV8DvEJDPjusGdyd6Yz4RPfwo6HBERCVik8ylwN3CsmS0Ajgk/FhGRcsgrKMRzsiJ3ltUugdvlHFB3P2sX/RcCF0ZoXwT03PPQqr6D9m3McV334bGPFnF2331pXLdW0CGJiEhAdnI+HVipgYiIVANL127hshdm8lhRE1Ljft5xg5QavTBHTNPA6Ap27aBObNm6jYfeXxh0KCIiIiIiVd60uasY+s9PWLYul18OvQ4Sk0tukJgMA0cFE5zskhLQCrZ/8/oMT2/DszMWs2zdlqDDERERERGpkrZuK+K2N+dxyXMz2a9pXd788+H0GPwnGDYOUtoAFrodNg7ShgcdrpQhasuwSNmuOuYAXp+9nPve/Z5/nNk76HBERERERKqU5etzueKFr5m1dD3n9WvH9UM6UzshPtSZNlwJZxWiK6CVoEVKEhcevh9TZq/g66W/BB2OiIiIiEiV8cH8NQwd9wkLVm/i4bMPZPSJ3X5LPqXKUQJaSS7t34Hm9Wtz69R5FBVpDXERERERkZ3ZVljEPdPmc/7TX9EyJZmpfz6coWktgw5L9pKG4FaSurUT+Pugzvz1lTm8Pns5px6oylwiIiIiIr/KnBhavzMni231W/Nw3Nk8sroXZx7chtEndiMpUVc9qwNdAa1Ep/RuTc/UFP5v2nw2528LOhwRERERkdiQORGmjoScZYCTsDGLi9Y/yMuHLuPu09KUfFYjSkArUVycMWpYV1ZvyOexj34MOhwRERERkdgwfQwU5JZoSrat9F30UEABSUVRAlrJDtq3MSf2bMX4jxeR9YuWZRERERER8ZysyB1ltUuVpQQ0ANcN7swJcZ+S/HAvGN0QxnYPDTsQEREREalB3J3nZixhhTeJvEGK6qZUN0pAA9Bq6VTuTniCJttWAx4a6z51pJJQEREREakx1m/ZyqXPfc1Nr89lSpMReEJyyQ0Sk2HgqGCCkwqjBDQI08eQWJRXsq0gNzT2XURERESkmpuxaC1D/vEJ0+ev5oYhnbnkiuuxE8dBShvAQrfDxkHa8KBDlSjTMixB0Bh3EREREamB8rcVcv+7P/D4J4vYt3EdXr20H2mpDUOdacOVcNYASkCDkJIaLjEdoV1EREREpBr6buUGrn55NvNXbeTsvm25cUgX6tZWOlLT6B0PwsBRoTmfxUpN51ttag0chQUYloiIiIhIVGRODE0vy8nCU1KZ3upiLsvcnwbJiUw4L52jO+8TdIQSEM0BDULa8NCY9vAY941JLbkmfwTT7IigIxMRERER2TuZE0MXW3KWAY7lLKPfvDFc23oO71x1hJLPGq5cCaiZTTCzNWY2t4x+M7NxZrbQzDLN7MBifeea2YLwz7nRCrzKSxsOV8+F0etJvmYeC/cZwq1T57Epf1vQkYmIiIiI7LnpY0qM9AOoY1sZkf8cTerVDigoiRXlvQL6NDBoJ/2DgY7hn4uARwHMrDFwC9AX6APcYmaN9jTY6iohPo47TunO6o153DNtftDhiIiIiIjsMS+jsKap4KZQzgTU3T8G1u1kk5OAf3vIDKChmbUEjgfec/d17v4L8B47T2RrrN5tG3F+v/b8+4slfLlobdDhiIiIiIjsFnfnjTkrWEmTyBuo4KYQvTmgrYHiZV2zwm1lte/AzC4yswwzy8jOzo5SWFXL344/gLaN6/D3VzPJ3VoYdDgiIiIiIuWyZmMelzw3k5EvzuLF+udTlJBccoPE5FAhTqnxYqYIkbuPd/d0d09v1qxZ0OEEok6tBO4+rQeL127hgfe+DzocEREREZGdcnemzF7OcWM/5oPvs7l+cGeuvOoG4k78reAmKW1CBTi1xqcQvWVYlgNtij1ODbctB/qXav8wSvuslvp1aMo5fdvy5Kc/MaRHS3q31ZRZEREREYk9azbkcePrc3lv3mp6t23Ivaf3ZP/m9UKdacOVcEpE0boC+gbwx3A13EOAHHdfCbwDHGdmjcLFh44Lt8lOXDe4My0aJHHtpEzyt2korohIdWdmV5vZt2Y218xeNLOkoGMSESmLuzN5VhbHjv2Yj3/I5sYhXZh0Sb/fkk+RnSjXFVAze5HQlcymZpZFqLJtIoC7Pwa8BQwBFgJbgPPDfevM7Dbgq/BLjXH3nRUzEqB+UiJ3nNqD85/6in/8dwHXDuocdEgiIlJBzKw1MBLo6u65ZjYROJNQBXoRkeBlTgwtrZKTxbb6rXmq9h+4I6sHB+3biHtOT6NDMyWeUn7lSkDd/axd9DtweRl9E4AJux9azTagU3OGp6fy2Ec/cnTn5qS3axx0SCIiUnESgGQzKwDqACsCjkdEJCRzIkwd+eu6ngkbs/j9hvvpcOAtHHX6EOLjLOAApaqJmSJEsqNRw7qR2qgOV0+czca8gqDDERGRCuDuy4H7gKXASkLTWN4tvo0qxYtIYKaP+TX53C7ZtnL08seUfMoeUQIaw+rVTmDsGT1Z/ksut06dF3Q4IiJSAcI1Ek4C2gOtgLpm9vvi26hSvIgEIa+gEM/JitxZVrvILigBjXEH7duYy/rvz6SZWUybuzLocEREJPqOAX5y92x3LwBeA/oFHJOI1HCf//gzgx78mOVFTSJvkJJauQFJtaEEtAq48piO9GidwvWvfcOaDXlBhyMiItG1FDjEzOqYmQEDge8CjklEaqhfNm/lmlfmcPbjX+LA5iNugMTkkhslJsPAUYHEJ1VftNYBlQqUGB/H2DN6ccI/P2HS0w9waeELWE5W6JungaO0xpKISBXm7l+a2STga2AbMAsYH2xUIlLTFBU5r36dxd1vzycnt4DL+ndg5MCOJCUOgH3q/1oFV58/ZW8pAa0i9m9ejyd6/8SBc8ZitjXUmLMsVJUM9J+AiEgV5u63EFriTESk0n23cgM3vz6XjCW/cNC+jbj95O50adngtw3ShuuzpkSNEtAq5LAlj/yWfG5XkBv6Rkr/KYiIiIjIzhRbz5OUVHKPvJF7V/TkmS8Wk5KcyD2np3H6ganEqbqtVCAloFWIqQqZiIiIiOyJUut5hkbSXcnaghGccfDZXHt8JxrWqRVsjFIjKAGtSlJSQ/9ZRGoXERERESlLpPU8yefehlOodcpdAQUlNZGq4FYlA0ftUIWsIC5JVchEREREZKfKWs+z1uYVlRyJ1HRKQKuStOEwbByktMEx1ibswzVbRzCj3sCgIxMRERGRGFRU5LySsYxVaD1PiQ1KQKuatOFw9Vxs9Hpq/e1bvml0HJc//zUr1ufu+rkiIiIiUmPMXPILJz/yGddMyuSF+udTGK/1PCV4SkCrsPpJifzrD+nkbyvikudmkldQGHRIIiIiIhKwlTm5XPXSLE579HNWb8jjgeE9ufrqG4k/KTSSDix0O2ycVlKQSqciRFXc/s3rMfaMXvzp3xncOHku9/0uDTOVzhYRERGpafIKCnn840U88uGPFLpzxYD9ubR/B+rWDn/k13qeEgOUgFYDx3bdh6uO6ciD/11AWmoK5/ZrF3RIIiIiIlKRiq3p6SmpzO44kivm7s/y9bkM7t6CG4Z0oU3jOkFHKbIDJaDVxMijOzJ3+QZue3MeB+xTn0M7lDHRXERERESqtlJrelrOMjp9dSPD6vyZI/90Gf06NA04QJGylWsOqJkNMrPvzWyhmV0XoX+smc0O//xgZuuL9RUW63sjmsHLb+LijLFn9KRd07pc8txMfszeFHRIIiIiIlIRIqzpWce28vdaLyv5lJi3ywTUzOKBh4HBQFfgLDPrWnwbd7/a3Xu5ey/gn8Brxbpzt/e5+4lRjF1KqZ+UyFPnHUxCnHHB01+xbvPWoEMSERERkShat3lrmWt6Ws7ySo5GZPeV5wpoH2Chuy9y963AS8BJO9n+LODFaAQnu69N4zqM/2M6K3PyuPjZDPK3qTKuiIiISFWXV1DIox/+yFH3fMBy15qeUnWVJwFtDSwr9jgr3LYDM9sXaA+8X6w5ycwyzGyGmZ1c1k7M7KLwdhnZ2dnlCEvKctC+jbj/dz35avEvXPfqN7h70CGJiIiIyB4oKnJe+zqLo+/7kP+bNp+++zUm4dhbQmt4Fqc1PaWKiHYRojOBSe5e/LLbvu6+3Mz2A943s2/c/cfST3T38cB4gPT0dGVMe2lYz1YsWbuZ+979gWO2fcTQNY9DTlbom7GBo1SCW0RERCSGuTvvz1/Dve98z/xVG0lLTeH+4b3ChSYPhgZJv1bB1ec7qUrKk4AuB9oUe5wabovkTODy4g3uvjx8u8jMPgR6AzskoBJ9lw/Yn8Y/TmHAD/8HFp4PmrMsVDUN9J+UiIiISNCKLaeyPZH8ou5A7n1nPl8vXU+7JnUYd1ZvTujRkri4Ymu9a01PqaLKk4B+BXQ0s/aEEs8zgbNLb2RmnYFGwBfF2hoBW9w938yaAocB90QjcNk1M+OsTU9hVqoYUUFu6D86/aclIiIiEpxSy6mQs4z8yVfwYv4IVtQ7hrtO7cHpB6WSGF+uhStEqoRdJqDuvs3MrgDeAeKBCe7+rZmNATLcffvSKmcCL3nJCYddgH+ZWRGh+aZ3u/u86P4KsjNlVkMro3qaiIiIiFSSCMup1PZ87mgwmcS/3k5SYnxAgYlUnHLNAXX3t4C3SrWNKvV4dITnfQ702Iv4ZG+lpIaG3UZqFxEREZHAeE4WFqG9ft4qUPIp1ZSu51d3A0ftUCUtl1qsTL82oIBEREREarasX7Zw/WvfsELLqUgNpAS0uksbDsPGQUobwCio35o74y5l2Eet+DF7U9DRiYiIiNQY2xPPAfd9yKszs/hs38soStByKlKzRHsZFolFxaqkJQLnrtnI2+NncPbjM3j5okNp17RusPGJiIiIVGPL1m3hkQ8X8kpGFnFmnHlwWy7t34FWDQdDZhstpyI1ihLQGmj/5vV5/sJDOHP8F6Ek9OJDadO4TtBhiYjUWGbWEHgC6A44cIG7f7HzZ4lIzCm1pMraQ67j3hVpTJoZSjzP7htKPFumFLvqqeVUpIbRENwaqlOL+jx3YV82by3krMdnsHx97q6fJCIiFeUfwDR37wz0BL4LOB4R2V3bl1TJWQY45CwjedrVbJ31Muf0bctH1/ZnzEndSyafIjWQEtAarFurFJ4b0Zec3AKGP/YFS9ZuDjokEZEax8xSgCOBJwHcfau7rw82KhHZbRGWVKljW7mn0evcqsRT5FdKQGu4HqkpvHDhIWzZuo3fPfYFC1ZvDDokEZGapj2QDTxlZrPM7AkzKzE538wuMrMMM8vIzs4OJkoRKdOspb/gZayxnrCxjDXZRWooJaBCj9QUXr74UBw4Y/wM5i7PCTokEZGaJAE4EHjU3XsDm4Hrim/g7uPdPd3d05s1axZEjCJSirvz6YKfOfvxGZzyyOesREuqiJSHElAB4IB96vPKxYeSnBjPWY/PYOaSdUGHJCJSU2QBWe7+ZfjxJEIJqYjEoKIiZ9rcVZz88Gf8/skvWbhmEzcO6ULjE+/YYe11LakisiNVwZVftWtal4mXHMrvn/iSl568n271XiNpy0qVBBcRqUDuvsrMlplZJ3f/HhgIzAs6LpEar1RF220DbmZK4WE8+tGPLFyziX2b1OHOU3pw2kGtqZ0QD+wHCXFaUkVkF5SASgmtGybz+pHLqf3W4yRtyQ815iwLVXUD/ScqIlIx/gw8b2a1gEXA+QHHI1Kzba9ou72oUM4yCl7/Mx9tHUFC88GMO6s3Q7q3ICG+1GBCLakisktKQGUHKZ/dBeSXbCzIDX2jp/9URUSizt1nA+lBxyEiYREq2iaTzz0NX6f2lXdiZgEFJlL1aQ6o7KiMKm5lVXcTERERqS6+3klF26QtK5V8iuwlXQGVHaWkhhdRLmltfDOS8rdRr7YOGxEREak+Couc9+at4vFPfmLmkl/4PKkJrfh5xw1V0VZkr+kKqOxo4Kgdqrhti0vi9vzfcdojn7Ns3ZaAAhMRERGJng15BTz56U8cff+HXPLc16zekMctw7qqoq1IBdKlLNnR9nmexaq4JQwcxenJR3PZ8zM58aFPeeScgzi0QxnrXYmIiIjEilLVbBk4ioUtBvPM50t49esstmwt5MC2Dbn2+M4c322fcGGh9qpoK1JBzN13vZHZIOAfQDzwhLvfXar/POBeYHm46SF3fyLcdy5wU7j9dnd/Zlf7S09P94yMjPL+DlKJfvp5Mxc+8xVL1m7h1pO6cU7ffYMOSUQkEGY2090rvXCQzpEiu6F0NVsg32pzTf4IptmRDOvZivP6taNHakqAQYpUT2WdJ3d5BdTM4oGHgWMJLZb9lZm94e6l1yh72d2vKPXcxsAthCr7OTAz/Nxf9vD3kIC1b1qXyZcfxsgXZ3Hj5Ll8u2IDo07oSlJifNChiYiIiJQUoZptbc/n9vqvMerPo2lar3ZAgYnUXOWZA9oHWOjui9x9K/AScFI5X/944D13XxdOOt8DBu1ZqBIrGiQl8uS5B3PxUfvxwpdL+d1jX2heqIiIiMSU71dtLLOabYP81Uo+RQJSngS0NVC8JGpWuK2008ws08wmmVmb3XwuZnaRmWWYWUZ2dnY5wpIgxccZ1w/uwvg/HMTitZsZOu4T/jtvdWioy9juMLph6DZzYtChioiISA2RV1DIqzOzOO3Rzzn+wY9Z4WXUq1A1W5HARKsI0VTgRXfPN7OLgWeAo3fnBdx9PDAeQvNbohSXVLDjurXgPy0acOnzM3njuQc5KmkCiUV5oc6cZaF5F6BJ+yIiIlJhFq7ZxAtfLuXVr7PIyS1gv6Z1uWloF1KSboN3/1JyGK6q2YoEqjwJ6HKgTbHHqfxWbAgAd19b7OETwD3Fntu/1HM/3N0gJba1bVKHVy/tR+49I0gsyCvZWZAbmn+hBFRERET2VrGKtp7Smpn7j+TeFWl8+dM6EuON47u14Oy+bTl0vyaYGbAf1E5QNVuRGFKeBPQroKOZtSeUUJ4JnF18AzNr6e4rww9PBL4L338HuNPMGoUfHwdcv9dRS8xJSownqWBN5M4y5l+IiIiIlFupiraWk0XXjJvoWusy+g/6I79LT408rzNtuBJOkRiyywTU3beZ2RWEksl4YIK7f2tmY4AMd38DGGlmJwLbgHXAeeHnrjOz2wglsQBj3H1dBfweEgtSUkPDbkspatC6XJONRURERCLJ3VqIvz2KOqUq2taxrYyq8yrW/9aAIhOR3VWuOaDu/hbwVqm2UcXuX08ZVzbdfQIwYS9ilKpi4Kgd1tra4rX4v82nc/yPP9OvQ9MAgxMREZGqxN2ZvWw9EzOyeHPOCuawEmzH7UwjrUSqlGgVIRL5bXhLsXkW2b3+xscz2/HM419yTt+2XDe4M/WTEoONU0RERGJW9sZ8Xp+1nIkZy1iwZhNJiXEM6dGSrUtakbR5xY5PUEVbkSpFCahEV6l5FvsCbx1WyAPvfc+Tn/7EB/PXcOepPejfqXlwMYqIiEiwihUTIiWVbQNu5oNa/ZmYsYwP5q9hW5FzYNuG3HVqD05Iaxn68jrz1h1GWqmirUjVowRUKlxyrXhuHNqVIT1acu2kTM576itOPbA1o07oSsM6tYIOT0RERCpTqWJC5Cyj4PU/M3XrCGbVGciIw9vzu/RU9m9ev+TzIoy0UkVbkarH3GNvyc309HTPyMgIOgypAPnbCnno/YU8+uGPpCQnct3gzpyW+AVx7+tkIiJVi5nNdPf0yt6vzpFS1W27vxsJG3ect5lbpxUJf/2WxHiVLhSpDso6T+pfuFSq2gnx/PW4TrxxxeHs26QOn7z2CFsnXxGunuuh26kjQ9+OioiISLWQk1vAy18t5Yx/fUHchshFg5K3rFTyKVIDaAiuBKJrqwZMuqQfufeOICk3v2RnQW5oeI2ugoqIiMS+UvM5t49k2rqtiI9+yGbyrCz++90atm4rYr+mddmU1IIG+at2fB0VExKpEZSASmDi4oy6uRFOQIDnZEWqtC4iIiKxJMJ8zsIpI3n1q2XctbwHv2wpoEndWpzdpy2n9G5NWmoK9s1tKiYkUoMpAZVgpaSGh9+WtMaa8t33a1QtV0REJJZNH1MykQTiC3M5bOkjHN55Eqf2bs3hHZuWHFqrYkIiNZoSUAnWwFE7fAu6LT6Jf8X9nglPfcURHZtyw5AudGnZIMAgRUREpDh3Z05WDj3LGLHUytbyz7N6l/0CpZZtE5GaQwmoBCvCt6AJA0dxXdfTaT1jCeOmL2DIuE84pXdrrhzYkX2b1A02XhGRCmJm8UAGsNzdTwg6HpHS3J1vV2zgzcyV/OebFSxbl8tntZvQ2n7eYVvTfE4RKYMSUAlehG9BawEjDm/P6Qem8vCHC3nm88VMmb2C3x2UyhVH709qozplFj0QEamirgS+AzTkQ4JT6tzqA0fxTePjmDZ3FW/PXcVPP28mIc44bP+mjDy6I424Hd65WvM5RaTclIBKTEupk8gNQ7pw4eHteeTDH3nhy6W8+nUWd3T4jtNX3Evctt+KHjB1ZOi+klARqWLMLBUYCtwB/CXgcKSmilBQKO+1K3hi6wj+wxEcul8TLjpyPwZ1a0GjurXCTzoLasXrC2ERKTdz96Bj2IEW2ZayrMzJ5eEPFnLprJMjDvkhpQ1cPbfyAxORGqesBbb38LUmAXcB9YG/7WwIrs6RUhHytxVS9EB3kres2KFvc3JLCv6cScM6tSI8U0QksrLOk7oCKlVKy5Rkbj+5Bz57beQNciIvbi0iEqvM7ARgjbvPNLP+ZWxzEXARQNu2bSsxOqnONudv46Mfspk2dxUfzF/DHFYQqaJQ3dxVoORTRKJECahUSVbG8i3Z8c347odsjujYFDOtJCoiVcJhwIlmNgRIAhqY2XPu/vvtG7j7eGA8hK6ABhOmVCll1ElYlZPH+/PXMP271Xy68GfytxXRuG4thvRoSf6iVhGvgKKCQiISRUpApWqKsHxLQVwS4/wsnp3wPzo0q8u5/dpx6oGp1Kutw1xEYpe7Xw9cDxC+Avq34smnyG6LMJez4PU/8+A783l47UEApDZK5qw+bTm+WwsObteIhPg4yLx1h3OrCgqJSLSV65O5mQ0C/gHEA0+4+92l+v8CXAhsA7KBC9x9SbivEPgmvOlSdz8xSrFLTRZh+ZbEgaO4qetp9M5cyTOfL2bUlG+5d9r3nHZQKuf2a0f7pnVVOVdERKq9ov/eSlzxJBJILMrj3NxnqTvobAZ23ocD9qm340ihCOdWnSdFJNp2WYQovC7ZD8CxQBbwFXCWu88rts0A4Et332JmlwL93f2McN8md6+3O0GpwIJEw6ylv/DM54v5zzcrKSh0/t4qkz/lPEhCYd5vGyUmw7BxOrmKyG6LZhGi3aFzpESyesNvQ2vHLzqWOIv0+c5g9PpKj01Eaqa9KULUB1jo7ovCL/QScBLwawLq7h8U234GoKFDErjebRvRu20jbhjahRe/XMbJn44kgbySGxXkhr7pVQIqIiKxKsLona1dTydjyTo++iGbj77PZv6qjUBoaO2GWs1pWLB6x9fRXE4RiQHlSUBbA8WrvWQBfXey/Qjg7WKPk8wsg9Dw3Lvd/fVIT1KFP6kozesnceUxHfFPI1fO9ZwsNuUVUD8psZIjExER2YUI8znzJ1/BTZPm8MrWfiTGG+n7Nua6wZ0Z0Kl5aGjtN7drLqeIxKyoVmcxs98D6cBRxZr3dfflZrYf8L6ZfePuP5Z+rir8SUUrq3Lu8qImHH37fxnYuTkn9WpF/07NSUqMDyBCERGR3+RuLYRpt5Bcaj5nbc/nhtqvcNyZIzm0Q5Mdi+1pLqeIxLDyJKDLgTbFHqeG20ows2OAG4Gj3D1/e7u7Lw/fLjKzD4HewA4JqEiFi1A51xOT2dbvJs7e2JY3M1fw9txV1K+dwKDuLTixVysO3a8JCd9O0klcRESiYyfF8IqKnPmrNvL5/7d359Fx1XUfx9/fmclkabO16ZakC4WylrIKCJyHKiCr4kYpLg8uj4gLKp7zPIoVKOXBx6MeWY6eR3iAoyiKiigVgbKKIhZaNlso0NIWSBpamjZJ2zTbzO/5Y27aSXInmaTJzb3p53XOnEzuvb+Z7+/emfnOd+69v/vGVv62divPrG9kTdz/2pyVnVs48/ApuZ9n3gLlKhEJpXwK0BXAHDM7gEzhuRD4RPYCZnYMcAtwtnNuS9b0SqDVOdduZlVkrnX2g+EKXmRQfH4RttOvZta8BSwGvnveYfxzfSP3vbiJh1a/w++fq+OTxcu5hltIdv+m0vx2pojNfjwREZF8+BxOm176NZa/0civd5/I0280sm1XBwAHThrHp06aSccr1RTp2pwiMoYMOAougHdx7BvJXIblDufc9Wa2BFjpnFtqZo8CRwINXpO3nHMfMrOTyRSmaSAGFHYqXAAAFmhJREFU3Oicu32g59MIfzLa2jpTPPHqFk647zQmdvUdyCFdVkvsmy+PQmQiEhYaBVcG7Ya5vqeC1KWr+FjRLZxyYBWnHFTFyQdNZFp5cWZm76IVNIK7iETCvoyCi3PuAeCBXtOuzrp/Ro52T5MpTEUipaggzjlHToM/bPFfoLmef7/jWeYfPIn5h0zigKpxfa+nJiIi+72d7V2s2LCNp9ZtZVFzHTGfZWpijSy/8nT/PKLzOUVkjBnWQYhExpwcAxe1FE6hblsrS+5/hSX3w/QJxZx28CROO3gyJx84kXGFiX7P8xERkYjL8Rnf0tbJyo3beGb9NpZv2Mbq+mZSaUcyEeOywklMSvX9YdPKa6G/HzF1PqeIjCEqQEX64zNwEQXFVJx/HY/Pm89bja08uTZzDbZ7n6/nV8vfoiBufH3Si3yx5SYK0t51R3XuqIjI2OFzLmfHHy/nxmWv8rNtx5F2UBA3jqqt4LLTZvPe2VUcP6uSojXX6/IoIrLfUwEq0p8BDn2aMbGET0+cyadPmkl7V4rnNm7nydff5cIVX6PAtfV8rM7dtC9bTOyIj1MQ9zsIS0REwm7rznZKHryGkl6XRkm6Nj7b9ksS71/ISQdM4JgZlRQne13SS4fTiojkNwhR0DTAgkTe4gqg73sr7Yy57m6Om1nJsTMqOXZmJUdPr6C8uCCzgA7bFYkMDUI0huT47HXO8WZjKyvf3M5zb25nxcZtrNuyk/WFnyDme8SsweKmoKMXEQmlfRqESEQGKce5o+0l07jw0Fqe2bCNmx9fi3OZ034OmjSez5Wt4MJNPyShw3ZFRILjczht558u5xd/X8/Pth/H1p2Zy6KUFiU4bmYlHzu2ls4VNRTu6nNJdF0aRUQkDypARUZCjnNHi8+5lmvnzQVgR1sn/6pr5vk3t/P8W9s57c3/JUHfw3ZbH7yaTVPP5YCqccT9fnLXXlMRkSHZurOdcQ9dQ3Gvw2kL0m2cv/U2XjnsbI6fOYHjZlYyZ/J4Yt2fwRMW61xOEZEhUgEqMhLyOM+ntKiAUw7KXPMNwC1u9H2ootZ3OOPHT1KSjHP4tDLm1pRzRHUZh1eXMWfzgyQf+EaPX+6111RE9lv9/CDXmUrz2js7ePHtJl54q4nn3tzGxsZW1hduAp/f9qa6rfx4wdH+z6NzOUVEhkwFqMhIGeSw+ZbjsN1UaTU/+tBRrK5v5uVNzfxu5du0dqQAeKpwEbXW85d7OnfjHrsWG+i5tedURMYSn0Npu+67nKUv1HNX64msrm+mvSsNwMRxSY6dWcnFJ8yg89khHk6rS6OIiAyJClCRsMhx2G7BBxbz8Xm1fPy4zJehdNqxoXEXrzbsoOZe/72mrqmes254kjlTSpldNY4Dsm4VJUnfL2racyoiUdXU2kHRQ9dQ1OtQ2kSqjRPX/4RfTz2RT500k6OnV3D09ApqK4ux7utuVi7W4bQiIgFSASoSFnke0hWLGQdOGs+Bk8bDY/57TXcUTmHGhBJW1zfz4KoG0lkD8laWFLCMRUxO++05XdL/nlPtNRWRoOT4vNnZ3sWahhZW1TXzUl0TL73d1O+htNXWyD1fOjn38+hwWhGRQKkAFQmTwR7SlWOvafn513HbvPcA0NGV5u3trWx4dxcbtu5iQ+Muql561/fhXFMd59z4N2orS6itLPZumfuzGx6gZNkVQ9trqsJVRAbD5yiNjj9+lR/8ZQ23txxP9xXkppYVcdT0ci56zww6VlRTtGtTn4eyfEam1eG0IiKBUQEqEmV5/HKfTMT27jHtttF/z2lLcjK1lcXUbW/ln29sZZd3rinAU8nvUhLru9d05wNXszxxGlPLi5hSVsTEccm9I0XC0A/3VdEqMnbk8X7evquDlze1sKq+mQVPfZeJXT0/b5KunctSv6L09E9wZG0Zc6vLmVxWtHeBCdfqUFoRkQgw59zASwVMF9kWGWG9i0LIfFH74M17vhQ652je3Und9t3UbW/lrHsOw+j7eZF2xuz2u/Y+TNyYXFrkFaSFfG/jxVR0bu7brqwWu2L13vOwBhlfzn6paJWA5LrA9kiLXI70eT+nE8W8cvx1/DU5n9X1Laze1Ezd9r3z1xd9kpjP5w0YLG7q/7n0GSAiEgq58qT2gIrsj/LYc2pmVJQkqShJMremHB7x32uaLqvhTwtO4Z3mNja3tPFOSxubmzN/X31nB2WdW/xjaK7n0Kseomp8IVXjk0wcX8jEcUkmjE/y1RevprSz797W9KPXEsv1ZXJfBlbSl1aREdHWmSL28GKSvd7Psa7dVDz9fX7UUc2siSUcNb2CT500k7nV5cytKSN2i//njUamFRGJPhWgIvurYTrfNHHmNRw9vQKm52h3g/8XyV1FU7nkqFls3dnO1p0dbG5p45VNLTTuaudbiQbfwURorueQ7z5IZUmSipICyosLqCgpoLIkyZWvXUW5T9Ha8fBi6qvPY3xhgtKiBIWJWM+9rkEfIqxiV6Isx+vXOUdDcxuvvtPCmoYdrGloYU1DCxu27mJdst73/VwTa2TV4g9QWlTQd2aOzxsdTisiEn0qQEUkP0MdKTLHF8nS85bwnXmH9VncOYe7oRZa6vrM21k0hUuOmkVTawdNrZ007e5k49ZWXmht4nsdm32/5CZ2bOJ9P/rr3qeOG6VFBXsK0p83LWKSz4jALX+5int3vIeSZILiZJxxhXGKCxKUJONM3riUKU/+F7GuIRStQRW7QRbIKqr3DzkGBrrl8bXc3vIemlo79yxaW1nMYdPKOO/IabS/UE3xbv/BgXyLT9DItCIiY1he54Ca2dnATUAcuM059/1e8wuBO4HjgEbgIufcRm/elcDngRTwNefcsoGeL3Lnt4hI/wZboAzlHNAb5vruad1dUs1DZz7CjrauPbed7Z2Zv21d/N/GM33PNet9bmu2p5Jfoza2tc/0Bqq4qOQ2ChMxCgtiFCXiFBbEKEzEKSqI8d8bLmZCV9/zYXcUTeO++cu8dnGKvL+FiRhT31zKjH9cubfYBVyimF1n/RjmLaAgbhTEYv0P/JTP+htqu6E+V3fbIIrdESqQh+scUDObTiaHTgEccKtz7qZcyw9bjhxgvTTv7mTt5h28vnknr2/ewVde+jCTUn0Pqd8Sm8wNc+/lsGmlHDatjEOmllKWXVjuy2tEREQiK1eeHLAANbM48DpwJlAHrAAuds69krXMl4F5zrnLzGwh8BHn3EVmdjjwG+AEoBp4FDjYOZfq/TzZVICKSCBFK+QsXNNltTR98QV2tXexuzNFa0eK1o4uWttTnP67Q3wHZHIYVxz6BO1dadq70rR1prz7Kdo60zzccsGwFbt16SpO7bh5z/+JmJGIGwXxGMv4MtX0bbMlNpnLp9xJMhGjIB6jIG4k4jESMSMeM65au4BKnwGjmpNTuf34pcRjMRLxzLLdbS78+zmMb2vo02Z3cTV/P/8JEnEjZkYiFsu089pPfOM+pj/1bWKpngPTvPu+H7D7kI8RjxlmEI9l2sfMKFrzB8Y//E2sVzGeOv8mbN4CYkbfQa1GsPgZxgJ0GjDNOfe8mZUCzwEfzs6z2YYlR/qsl65YEffN+BZ/7DqFtVt2sLmlfc+8kmSc1bGFQxsYqPv5tDdTRGS/si+DEJ0ArHPOrfce6G7gAiA7MV4ALPbu3wP8xDLfAi4A7nbOtQMbzGyd93j/HGpHRGQ/MdhzVIf5EOHYGdcwYVySCeOSfduU+5/XauW13LjwmNzPleN8WMprePYLp9PeubdYbe9K0d6ZpuZXjb4PVRNrZNG5h9GRStOVcnSm0nSm0nSk0kx7zr/NpPS7mEFrR4rOVCcdXZk2aQdd6TTlOQaMKm3fzM2Pr/Odd0mh//m6ha0NXPrL5/zXA/BU8jpisb4D03Quu5b5f56Yo81VlPZqY127eefe73Dq3ZnLDJlB3CtYYzF4LHYlNdb3EGseWxKaAsg51wA0ePd3mNkaoIaeeXZ4Pbak52seSKTbOGnDT/l51QmcclAVB08p5eAp45kzuZSaimJiNw1xYCDQ4EAiIrJHPgVoDZCdceqAE3Mt45zrMrNmYKI3fXmvtjV+T2JmlwKXAsyYMSOf2EVEehrKl9yhFK5DHSCln2J3cmmRf5t+it0v/Nts/zbrcre5+9L35o4vR4Ecq6hl4xXnkU47utKOtMv8TaUc7mf+5+umSqu5/9JTSWW3STlSaUdnOk3Nb3IX1j9ecBRpB+m0I+UybdNpR82y3G2uOOPgzHLeLZXOnE9c/ax/G5r7xhwGZjYLOAZ4ptf04c2ROfpfbY38+fJT/dtoYCARERkGoRmEyDl3K3ArZA4vGuVwRGR/EtTe1qCK3WEukLvbxWJGMtZrd+cZ1/i2KfjA4szle3Lpp7D+6LE59qgtz93m62fM8W/z2j7stQuYmY0H/gB8wznXkj1v2HNkP+s/Jw0MJCIiwyCfArSenhdYqPWm+S1TZ2YJoJzMYET5tBURiZ6hHlIYRLEbZIE8zIc+D3thHZG9dmZWQKb4vMs5d++IP+FQ14sOpRURkX2UzyBECTKDEJ1OpnhcAXzCOfdy1jJfAY7MGoToo865BWZ2BPBr9g5C9BgwR4MQiYiIRsHd8zgG/ALY5pz7xkDLBzUKroiIyL4Y8ii4XuNzgRvJXIblDufc9Wa2BFjpnFtqZkXAL8mct7INWJg1aNEi4HNAF5nDih4c6PlUgIqISNgNYwF6KvB3YBWQ9iZ/xzn3gN/yypEiIhIF+zIKLl4SfKDXtKuz7rcBF+Zoez1w/aCiFRER2U84557CdyxhERGRsSc22gGIiIiIiIjI/kEFqIiIiIiIiARCBaiIiIiIiIgEQgWoiIiIiIiIBCKvUXCDZmbvAm8O08NVAVuH6bFGS9T7EPX4Ifp9iHr8EP0+RD1+iH4fhjv+mc65ScP4eHkZ5hwJ2q5hEPU+RD1+UB/CIOrxQ/T7EEieDGUBOpzMbOVwDJM/mqLeh6jHD9HvQ9Tjh+j3IerxQ/T7EPX4R0rU10vU44fo9yHq8YP6EAZRjx+i34eg4tchuCIiIiIiIhIIFaAiIiIiIiISiP2hAL11tAMYBlHvQ9Tjh+j3IerxQ/T7EPX4Ifp9iHr8IyXq6yXq8UP0+xD1+EF9CIOoxw/R70Mg8Y/5c0BFREREREQkHPaHPaAiIiIiIiISAipARUREREREJBCRLkDN7Gwze83M1pnZt33mF5rZb735z5jZrKx5V3rTXzOzs4KMOyuGgeL/ppm9Ymb/MrPHzGxm1ryUmb3o3ZYGG3mPGAfqw2fM7N2sWP8ja94lZrbWu10SbOR7Yhgo/huyYn/dzJqy5o36NjCzO8xsi5mtzjHfzOxmr3//MrNjs+aN+vr34hioD5/0Yl9lZk+b2VFZ8zZ60180s5XBRd0jvoHin29mzVmvlauz5vX7+gtKHn34z6z4V3uv/QnevDBsg+lm9oT3efmymX3dZ5nQvxeGW9RzpBdHpPNk1HOkF4fy5Oh+T4l0jvTiUJ5UnuzJORfJGxAH3gBmA0ngJeDwXst8GfiZd38h8Fvv/uHe8oXAAd7jxEMY//uAEu/+l7rj9/7fGZFt8BngJz5tJwDrvb+V3v3KsMXfa/nLgTtCtg3+DTgWWJ1j/rnAg4ABJwHPhGX9D6IPJ3fHBpzT3Qfv/41AVci3wXzg/n19/Y1mH3ot+0Hg8ZBtg2nAsd79UuB1n8+i0L8XhnmdRDpHDqIPoc2Tecb/GUKaI/PtQ6/llSeDjz/UOTLPPsxHeXKk4w9VnozyHtATgHXOufXOuQ7gbuCCXstcAPzCu38PcLqZmTf9budcu3NuA7DOe7wgDRi/c+4J51yr9+9yoDbgGAeSzzbI5SzgEefcNufcduAR4OwRijOXwcZ/MfCbQCLLk3Pub8C2fha5ALjTZSwHKsxsGuFY/8DAfXDOPe3FCCF8H+SxDXLZl/fPsBpkH8L4Pmhwzj3v3d8BrAFqei0W+vfCMIt6joTo58mo50hQnhz1bRD1HAnKk2EQtjwZ5QK0Bng76/86+q7IPcs457qAZmBinm1H2mBj+DyZXyW6FZnZSjNbbmYfHokA85BvHz7m7cq/x8ymD7LtSMo7Bu+wrgOAx7Mmh2EbDCRXH8Ow/oei9/vAAQ+b2XNmdukoxZSP95rZS2b2oJkd4U2L3DYwsxIySecPWZNDtQ0scxjpMcAzvWaNtffCQKKeIxlCHGHLk1HPkYOKQ3kyFKKaI0F5MjBhyJOJfWkswTCzTwHHA6dlTZ7pnKs3s9nA42a2yjn3xuhE2K8/A79xzrWb2RfJ/Nr+/lGOaSgWAvc451JZ06KyDcYEM3sfmeR6atbkU71tMBl4xMxe9X6lDJPnybxWdprZucCfgDmjHNNQfRD4h3Mu+1fg0GwDMxtPJul/wznXMhoxyOiIcJ4cKzkSlCdHVYRzJChPBiYseTLKe0DrgelZ/9d603yXMbMEUA405tl2pOUVg5mdASwCPuSca++e7pyr9/6uB/5K5peMoA3YB+dcY1bctwHH5ds2AIOJYSG9DqcIyTYYSK4+hmH9583M5pF5/VzgnGvsnp61DbYAf2R0DhPsl3OuxTm307v/AFBgZlVEbBt4+nsfjOo2MLMCMkn1LufcvT6LjIn3wiBEPUeSbxwhzpNRz5GDjUN5cpREOUeC8mRQQpUn3SieELsvNzJ7b9eTOdyj+8TkI3ot8xV6DrDwO+/+EfQcYGE9wQ9ClE/8x5A5+XpOr+mVQKF3vwpYyyiclJ1nH6Zl3f8IsNy7PwHY4PWl0rs/IWzxe8sdSuYEcgvbNvCefxa5T+w/j54nlD8blvU/iD7MIHMO2sm9po8DSrPuPw2cHcL4p3a/dsgknbe87ZHX6y8MffDml5M5/2Vc2LaBtz7vBG7sZ5lIvBeGcZ1EOkcOog+hzZN5xh/aHJlvH7zllCdHL/7Q58g8+qA8OfKxhypPjsoGHMaVeS6ZUZzeABZ505aQ+RUUoAj4vffGfBaYndV2kdfuNeCckMb/KLAZeNG7LfWmnwys8t6Iq4DPh3gb/A/wshfrE8ChWW0/522bdcBnwxi/9/9i4Pu92oViG5D5la0B6CRzTP7ngcuAy7z5BvzU698q4Pgwrf88+3AbsD3rfbDSmz7bW/8vea+xRSGN/6tZ74HlZH1J8Hv9hbEP3jKfITMwTXa7sGyDU8mcY/OvrNfJuVF7L4zAeol0jsyzD6HOk3nEH+ocmU8fvP8Xozw5WvGHOkfm2QflyZGPP1R5svvXBhEREREREZERFeVzQEVERERERCRCVICKiIiIiIhIIFSAioiIiIiISCBUgIqIiIiIiEggVICKiIiIiIhIIFSAioxhZlZhZl8e7ThERETCSHlSJHgqQEXGtgpAiVVERMSf8qRIwFSAioxt3wcONLMXzeyHox2MiIhIyChPigTMnHOjHYOIjBAzmwXc75ybO8qhiIiIhI7ypEjwtAdUREREREREAqECVERERERERAKhAlRkbNsBlI52ECIiIiGlPCkSMBWgImOYc64R+IeZrdbgCiIiIj0pT4oET4MQiYiIiIiISCC0B1REREREREQCoQJUREREREREAqECVERERERERAKhAlREREREREQCoQJUREREREREAqECVERERERERAKhAlREREREREQC8f/tjayVNCsiOgAAAABJRU5ErkJggg==\n",
      "text/plain": [
       "<Figure size 936x288 with 2 Axes>"
      ]
     },
     "metadata": {
      "needs_background": "light"
     },
     "output_type": "display_data"
    }
   ],
   "source": [
    "# Create model\n",
    "model = pybamm.BaseModel()\n",
    "u = pybamm.Variable(\"u\")\n",
    "a = pybamm.Parameter(\"a\")\n",
    "b = pybamm.Parameter(\"b\")\n",
    "model.rhs = {u: -a * u}\n",
    "model.initial_conditions = {u: b}\n",
    "model.variables = {\"u\": u, \"a\": a, \"b\": b}\n",
    "\n",
    "# Set parameters, with a as an input ########################\n",
    "parameter_values = pybamm.ParameterValues({\"a\": \"[input]\", \"b\": 2})\n",
    "parameter_values.process_model(model)\n",
    "#############################################################\n",
    "\n",
    "# Discretise using default discretisation\n",
    "disc = pybamm.Discretisation()\n",
    "disc.process_model(model)\n",
    "\n",
    "# Solve\n",
    "t_eval = np.linspace(0, 2, 30)\n",
    "ode_solver = pybamm.ScipySolver()\n",
    "solution = ode_solver.solve(model, t_eval, inputs={\"a\": 3})\n",
    "\n",
    "# Post-process, so that u1 can be called at any time t (using interpolation)\n",
    "t_sol1 = solution.t\n",
    "u1 = solution[\"u\"]\n",
    "\n",
    "# Solve again with different inputs ###############################\n",
    "solution = ode_solver.solve(model, t_eval, inputs={\"a\": -1})\n",
    "t_sol2 = solution.t\n",
    "u2 = solution[\"u\"]\n",
    "###################################################################\n",
    "\n",
    "# Plot\n",
    "t_fine = np.linspace(0,t_eval[-1],1000)\n",
    "\n",
    "fig, (ax1, ax2) = plt.subplots(1, 2, figsize=(13,4))\n",
    "ax1.plot(t_fine, 2 * np.exp(-3 * t_fine), t_sol1, u1(t_sol1), \"o\")\n",
    "ax1.set_xlabel(\"t\")\n",
    "ax1.legend([\"2 * exp(-3 * t)\", \"u1\"], loc=\"best\")\n",
    "ax1.set_title(\"a = 3, b = 2\")\n",
    "\n",
    "ax2.plot(t_fine, 2 * np.exp(t_fine), t_sol2, u2(t_sol2), \"o\")\n",
    "ax2.set_xlabel(\"t\")\n",
    "ax2.legend([\"2 * exp(t)\", \"u2\"], loc=\"best\")\n",
    "ax2.set_title(\"a = -1, b = 2\")\n",
    "\n",
    "\n",
    "plt.tight_layout()\n",
    "plt.show()"
   ]
  },
  {
   "cell_type": "code",
   "execution_count": 12,
   "metadata": {},
   "outputs": [
    {
     "data": {
      "text/plain": [
       "{Variable(-0x4a013e7c3cccb9f1, u, children=[], domain=[], auxiliary_domains={}): Multiplication(0x786762aded2a40a5, *, children=['-a', 'y[0:1]'], domain=[], auxiliary_domains={})}"
      ]
     },
     "execution_count": 12,
     "metadata": {},
     "output_type": "execute_result"
    }
   ],
   "source": [
    "model.rhs"
   ]
  },
  {
   "cell_type": "markdown",
   "metadata": {},
   "source": [
    "## Printing parameter values\n",
    "\n",
    "In most models, it is useful to define dimensionless parameters, which are combinations of other parameters. However, since parameters objects must be processed by the `ParameterValues` class before they can be evaluated, it can be difficult to quickly check the value of a dimensionless parameter. \n",
    "\n",
    "You can print all of the dimensionless parameters in a model by using the `print_parameters` function. Note that the `print_parameters` function also gives the dependence of the parameters on C-rate (as some dimensionless parameters vary with C-rate), but we can ignore that here"
   ]
  },
  {
   "cell_type": "code",
   "execution_count": 13,
   "metadata": {},
   "outputs": [
    {
     "name": "stdout",
     "output_type": "stream",
     "text": [
      "a: 4.0\n",
      "b: 3.0\n",
      "a + b: 7.0\n",
      "a * b: 12.0\n"
     ]
    }
   ],
   "source": [
    "a = pybamm.Parameter(\"a\")\n",
    "b = pybamm.Parameter(\"b\")\n",
    "parameter_values = pybamm.ParameterValues({\"a\": 4, \"b\": 3})\n",
    "parameters = {\"a\": a, \"b\": b, \"a + b\": a + b, \"a * b\": a * b}\n",
    "param_eval = pybamm.print_parameters(parameters, parameter_values)\n",
    "for name, (value,C_dependence) in param_eval.items():\n",
    "    print(\"{}: {}\".format(name, value))"
   ]
  },
  {
   "cell_type": "markdown",
   "metadata": {},
   "source": [
    "If you provide an output file to `print_parameters`, the parameters will be printed to that output file."
   ]
  },
  {
   "cell_type": "code",
   "execution_count": null,
   "metadata": {},
   "outputs": [],
   "source": []
  }
 ],
 "metadata": {
  "kernelspec": {
   "display_name": "Python 3",
   "language": "python",
   "name": "python3"
  },
  "language_info": {
   "codemirror_mode": {
    "name": "ipython",
    "version": 3
   },
   "file_extension": ".py",
   "mimetype": "text/x-python",
   "name": "python",
   "nbconvert_exporter": "python",
   "pygments_lexer": "ipython3",
   "version": "3.7.6"
  }
 },
 "nbformat": 4,
 "nbformat_minor": 2
}<|MERGE_RESOLUTION|>--- conflicted
+++ resolved
@@ -295,13 +295,8 @@
     "d = pybamm.InputParameter(\"d\")\n",
     "expr = 2 + d\n",
     "expr_eval = parameter_values.process_symbol(expr)\n",
-<<<<<<< HEAD
-    "print(\"with d = {}, {} = {}\".format(3, expr_eval, expr_eval.evaluate(params={\"d\": 3})))\n",
-    "print(\"with d = {}, {} = {}\".format(5, expr_eval, expr_eval.evaluate(params={\"d\": 5})))"
-=======
     "print(\"with d = {}, {} = {}\".format(3, expr_eval, expr_eval.evaluate(inputs={\"d\": 3})))\n",
     "print(\"with d = {}, {} = {}\".format(5, expr_eval, expr_eval.evaluate(inputs={\"d\": 5})))"
->>>>>>> f47b4b86
    ]
   },
   {
