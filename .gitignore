--- conflicted
+++ resolved
@@ -68,10 +68,7 @@
 # sundials
 sundials
 sundials4
-SuiteSparse
-SuiteSparse/.gitignore
 
-<<<<<<< HEAD
 # third party
 third-party
 
@@ -81,10 +78,4 @@
 cmake_install.cmake
 *.so
 *.json
-=======
-# cmakefiles
-CMakeFiles
-Makefile
-*.cmake
-*.so
->>>>>>> 46b47a12
+
