--- conflicted
+++ resolved
@@ -922,18 +922,11 @@
 
     @property
     def default_solver(self):
-<<<<<<< HEAD
-        "Return default solver based on whether model is ODE, algebraic, or DAE model"
-        if len(self.algebraic) == 0:
-            return pybamm.ScipySolver()
-        elif len(self.rhs) == 0:
+        "Return default solver based on whether model is ODE/DAE or algebraic"
+        if len(self.rhs) == 0:
             return pybamm.CasadiAlgebraicSolver()
         else:
             return pybamm.CasadiSolver(mode="safe")
-=======
-        "Return default solver based on whether model is ODE model or DAE model"
-        return pybamm.CasadiSolver(mode="safe")
->>>>>>> 85b3a208
 
 
 # helper functions for finding symbols
