--- conflicted
+++ resolved
@@ -35,11 +35,7 @@
         elif reaction == "lithium-ion oxygen":
             self.reaction_name = " oxygen"
             self.Reaction_icd = "Oxygen interfacial current density"
-<<<<<<< HEAD
-        elif reaction == "sei":
-=======
         elif reaction == "SEI":
->>>>>>> 02334331
             self.reaction_name = " SEI"
             self.Reaction_icd = "SEI interfacial current density"
         elif reaction == "lithium plating":
