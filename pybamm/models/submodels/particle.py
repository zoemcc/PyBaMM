--- conflicted
+++ resolved
@@ -49,19 +49,7 @@
             self.boundary_conditions = {
                 N: {"left": pybamm.Scalar(0), "right": param.C_n * j / param.a_n}
             }
-<<<<<<< HEAD
             self.variables = self.get_variables(c, N, broadcast)
-=======
-            self.variables = {
-                "Negative particle concentration": c,
-                "Negative particle surface concentration": pybamm.surf(c),
-                "Negative particle flux": N,
-                "Negative particle concentration [mols m-3]": param.c_n_max * c,
-                "Negative particle surface concentration [mols m-3]": param.c_n_max
-                * pybamm.surf(c),
-            }
-            self.events = [pybamm.Function(np.min, c), pybamm.Function(np.max, c) - 1]
->>>>>>> afebdce3
         elif c.domain[0] == "positive particle":
             N = -(1 / param.C_p) * pybamm.grad(c)
             self.rhs = {c: -pybamm.div(N)}
@@ -73,19 +61,7 @@
                     "right": param.C_p * j / param.a_p / param.gamma_p,
                 }
             }
-<<<<<<< HEAD
             self.variables = self.get_variables(c, N, broadcast)
-=======
-            self.variables = {
-                "Positive particle concentration": c,
-                "Positive particle surface concentration": pybamm.surf(c),
-                "Positive particle flux": N,
-                "Positive particle concentration [mols m-3]": param.c_p_max * c,
-                "Positive particle surface concentration [mols m-3]": param.c_p_max
-                * pybamm.surf(c),
-            }
-            self.events = [pybamm.Function(np.min, c), pybamm.Function(np.max, c) - 1]
->>>>>>> afebdce3
         else:
             raise pybamm.ModelError("Domain not valid for the particle equations")
 
