#
# Base battery model class
#

import pybamm


class BaseBatteryModel(pybamm.BaseModel):
    """
    Base model class with some default settings and required variables

    Attributes
    ----------

    options: dict
        A dictionary of options to be passed to the model. The options that can
        be set are listed below. Note that not all of the options are compatible with
        each other and with all of the models implemented in PyBaMM.

            * "dimensionality" : int, optional
                Sets the dimension of the current collector problem. Can be 0
                (default), 1 or 2.
            * "surface form" : bool or str, optional
                Whether to use the surface formulation of the problem. Can be False
                (default), "differential" or "algebraic".
            * "convection" : bool or str, optional
                Whether to include the effects of convection in the model. Can be
                False (default), "differential" or "algebraic". Must be 'False' for
                lithium-ion models.
            * "side reactions" : list, optional
                Contains a list of any side reactions to include. Default is []. If this
                list is not empty (i.e. side reactions are included in the model), then
                "surface form" cannot be 'False'.
            * "interfacial surface area" : str, optional
                Sets the model for the interfacial surface area. Can be "constant"
                (default) or "varying". Not currently implemented in any of the models.
            * "current collector" : str, optional
                Sets the current collector model to use. Can be "uniform" (default),
                "potential pair" or "potential pair quite conductive".
            * "particle" : str, optional
                Sets the submodel to use to describe behaviour within the particle.
                Can be "Fickian diffusion" (default) or "fast diffusion".
            * "thermal" : str, optional
                Sets the thermal model to use. Can be "isothermal" (default), "lumped",
                "x-lumped", or "x-full".
            * "external submodels" : list
                A list of the submodels that you would like to supply an external
                variable for instead of solving in PyBaMM. The entries of the lists
                are strings that correspond to the submodel names in the keys
                of `self.submodels`.


    **Extends:** :class:`pybamm.BaseModel`
    """

    def __init__(self, options=None, name="Unnamed battery model"):
        super().__init__(name)
        self.options = options
        self.submodels = {}
        self._built = False
        self._built_fundamental_and_external = False

    @property
    def default_parameter_values(self):
        # Default parameter values
        # Lion parameters left as default parameter set for tests
        return pybamm.ParameterValues(chemistry=pybamm.parameter_sets.Marquis2019)

    @property
    def default_geometry(self):
        if self.options["dimensionality"] == 0:
            return pybamm.Geometry("1D macro", "1+1D micro")
        elif self.options["dimensionality"] == 1:
            return pybamm.Geometry("1+1D macro", "1+1D micro")
        elif self.options["dimensionality"] == 2:
            return pybamm.Geometry("2+1D macro", "1+1D micro")

    @property
    def default_var_pts(self):
        var = pybamm.standard_spatial_vars
        return {
            var.x_n: 20,
            var.x_s: 20,
            var.x_p: 20,
            var.r_n: 10,
            var.r_p: 10,
            var.y: 10,
            var.z: 10,
        }

    @property
    def default_submesh_types(self):
        base_submeshes = {
            "negative electrode": pybamm.MeshGenerator(pybamm.Uniform1DSubMesh),
            "separator": pybamm.MeshGenerator(pybamm.Uniform1DSubMesh),
            "positive electrode": pybamm.MeshGenerator(pybamm.Uniform1DSubMesh),
            "negative particle": pybamm.MeshGenerator(pybamm.Uniform1DSubMesh),
            "positive particle": pybamm.MeshGenerator(pybamm.Uniform1DSubMesh),
        }
        if self.options["dimensionality"] == 0:
            base_submeshes["current collector"] = pybamm.MeshGenerator(pybamm.SubMesh0D)
        elif self.options["dimensionality"] == 1:
            base_submeshes["current collector"] = pybamm.MeshGenerator(
                pybamm.Uniform1DSubMesh
            )
        elif self.options["dimensionality"] == 2:
            base_submeshes["current collector"] = pybamm.MeshGenerator(
                pybamm.ScikitUniform2DSubMesh
            )
        return base_submeshes

    @property
    def default_spatial_methods(self):
        base_spatial_methods = {
            "macroscale": pybamm.FiniteVolume(),
            "negative particle": pybamm.FiniteVolume(),
            "positive particle": pybamm.FiniteVolume(),
        }
        if self.options["dimensionality"] == 0:
            # 0D submesh - use base spatial method
            base_spatial_methods[
                "current collector"
            ] = pybamm.ZeroDimensionalSpatialMethod()
        elif self.options["dimensionality"] == 1:
            base_spatial_methods["current collector"] = pybamm.FiniteVolume()
        elif self.options["dimensionality"] == 2:
            base_spatial_methods["current collector"] = pybamm.ScikitFiniteElement()
        return base_spatial_methods

    @property
    def options(self):
        return self._options

    @options.setter
    def options(self, extra_options):
        default_options = {
            "operating mode": "current",
            "dimensionality": 0,
            "surface form": False,
            "convection": False,
            "side reactions": [],
            "interfacial surface area": "constant",
            "current collector": "uniform",
            "particle": "Fickian diffusion",
            "thermal": "isothermal",
            "external submodels": [],
        }
        options = pybamm.FuzzyDict(default_options)
        # any extra options overwrite the default options
        if extra_options is not None:
            for name, opt in extra_options.items():
                if name in default_options:
                    options[name] = opt
                else:
                    raise pybamm.OptionError(
                        "Option '{}' not recognised. Best matches are {}".format(
                            name, options.get_best_matches(name)
                        )
                    )

        # Options that are incompatible with models
        if isinstance(self, pybamm.lithium_ion.BaseModel):
            if options["convection"] is not False:
                raise pybamm.OptionError(
                    "convection not implemented for lithium-ion models"
                )
        if isinstance(self, pybamm.lead_acid.BaseModel):
            if options["thermal"] != "isothermal" and options["dimensionality"] != 0:
                raise pybamm.OptionError(
                    "Lead-acid models can only have thermal "
                    "effects if dimensionality is 0."
                )

            if options["thermal current collector"] is True:
                raise pybamm.OptionError(
                    "Thermal current collector effects are not implemented "
                    "for lead-acid models."
                )

        # Some standard checks to make sure options are compatible
        if not (
            options["operating mode"] in ["current", "voltage", "power"]
            or callable(options["operating mode"])
        ):
            raise pybamm.OptionError(
                "operating mode '{}' not recognised".format(options["operating mode"])
            )
        if (
            isinstance(self, (pybamm.lead_acid.LOQS, pybamm.lead_acid.Composite))
            and options["surface form"] is False
        ):
            if len(options["side reactions"]) > 0:
                raise pybamm.OptionError(
                    """
                    must use surface formulation to solve {!s} with side reactions
                    """.format(
                        self
                    )
                )
        if options["surface form"] not in [False, "differential", "algebraic"]:
            raise pybamm.OptionError(
                "surface form '{}' not recognised".format(options["surface form"])
            )
        if options["convection"] not in [
            False,
            "uniform transverse",
            "full transverse",
        ]:
            raise pybamm.OptionError(
                "convection option '{}' not recognised".format(options["convection"])
            )
        if options["current collector"] not in [
            "uniform",
            "potential pair",
            "potential pair quite conductive",
        ]:
            raise pybamm.OptionError(
                "current collector model '{}' not recognised".format(
                    options["current collector"]
                )
            )
        if options["dimensionality"] not in [0, 1, 2]:
            raise pybamm.OptionError(
                "Dimension of current collectors must be 0, 1, or 2, not {}".format(
                    options["dimensionality"]
                )
            )
        if options["thermal"] not in ["isothermal", "lumped", "x-lumped", "x-full"]:
            raise pybamm.OptionError(
                "Unknown thermal model '{}'".format(options["thermal"])
            )
        if options["dimensionality"] == 0:
            if options["current collector"] not in [
                "uniform",
            ]:
                raise pybamm.OptionError(
                    "current collector model must be uniform in 0D model"
                )
<<<<<<< HEAD
            if options["convection"] == "full transverse":
                raise pybamm.OptionError(
                    "cannot have transverse convection in 0D model"
                )
        if options["particle"] not in ["Fickian diffusion", "fast diffusion"]:
            raise pybamm.OptionError(
                "particle model '{}' not recognised".format(options["particle"])
            )
=======
>>>>>>> 1392eb2d

        self._options = options

    def set_standard_output_variables(self):
        # Time
        self.variables.update(
            {
                "Time": pybamm.t,
                "Time [s]": pybamm.t * self.timescale,
                "Time [min]": pybamm.t * self.timescale / 60,
                "Time [h]": pybamm.t * self.timescale / 3600,
            }
        )

        # Spatial
        var = pybamm.standard_spatial_vars
        L_x = pybamm.geometric_parameters.L_x
        L_y = pybamm.geometric_parameters.L_y
        L_z = pybamm.geometric_parameters.L_z
        self.variables.update(
            {
                "x": var.x,
                "x [m]": var.x * L_x,
                "x_n": var.x_n,
                "x_n [m]": var.x_n * L_x,
                "x_s": var.x_s,
                "x_s [m]": var.x_s * L_x,
                "x_p": var.x_p,
                "x_p [m]": var.x_p * L_x,
            }
        )
        if self.options["dimensionality"] == 1:
            self.variables.update({"z": var.z, "z [m]": var.z * L_z})
        elif self.options["dimensionality"] == 2:
            self.variables.update(
                {"y": var.y, "y [m]": var.y * L_y, "z": var.z, "z [m]": var.z * L_z}
            )

    def build_fundamental_and_external(self):
        # Get the fundamental variables
        for submodel_name, submodel in self.submodels.items():
            pybamm.logger.debug(
                "Getting fundamental variables for {} submodel ({})".format(
                    submodel_name, self.name
                )
            )
            self.variables.update(submodel.get_fundamental_variables())

        # set the submodels that are external
        for sub in self.options["external submodels"]:
            self.submodels[sub].external = True

        # Set any external variables
        self.external_variables = []
        for submodel_name, submodel in self.submodels.items():
            pybamm.logger.debug(
                "Getting external variables for {} submodel ({})".format(
                    submodel_name, self.name
                )
            )
            external_variables = submodel.get_external_variables()

            self.external_variables += external_variables

        self._built_fundamental_and_external = True

    def build_coupled_variables(self):
        # Note: pybamm will try to get the coupled variables for the submodels in the
        # order they are set by the user. If this fails for a particular submodel,
        # return to it later and try again. If setting coupled variables fails and
        # there are no more submodels to try, raise an error.
        submodels = list(self.submodels.keys())
        count = 0
        # For this part the FuzzyDict of variables is briefly converted back into a
        # normal dictionary for speed with KeyErrors
        self._variables = dict(self._variables)
        while len(submodels) > 0:
            count += 1
            for submodel_name, submodel in self.submodels.items():
                if submodel_name in submodels:
                    pybamm.logger.debug(
                        "Getting coupled variables for {} submodel ({})".format(
                            submodel_name, self.name
                        )
                    )
                    try:
                        self.variables.update(
                            submodel.get_coupled_variables(self.variables)
                        )
                        submodels.remove(submodel_name)
                    except KeyError as key:
                        if len(submodels) == 1 or count == 100:
                            # no more submodels to try
                            raise pybamm.ModelError(
                                """Submodel "{}" requires the variable {}, but it cannot be found.
                                Check the selected submodels provide all of the required
                                variables.""".format(
                                    submodel_name, key
                                )
                            )
                        else:
                            # try setting coupled variables on next loop through
                            pybamm.logger.debug(
                                "Can't find {}, trying other submodels first".format(
                                    key
                                )
                            )
        # Convert variables back into FuzzyDict
        self._variables = pybamm.FuzzyDict(self._variables)

    def build_model_equations(self):
        # Set model equations
        for submodel_name, submodel in self.submodels.items():
            if submodel.external is False:
                pybamm.logger.debug(
                    "Setting rhs for {} submodel ({})".format(submodel_name, self.name)
                )

                submodel.set_rhs(self.variables)
                pybamm.logger.debug(
                    "Setting algebraic for {} submodel ({})".format(
                        submodel_name, self.name
                    )
                )
                submodel.set_algebraic(self.variables)
                pybamm.logger.debug(
                    "Setting boundary conditions for {} submodel ({})".format(
                        submodel_name, self.name
                    )
                )
                submodel.set_boundary_conditions(self.variables)
                pybamm.logger.debug(
                    "Setting initial conditions for {} submodel ({})".format(
                        submodel_name, self.name
                    )
                )
                submodel.set_initial_conditions(self.variables)
                submodel.set_events(self.variables)
                pybamm.logger.debug(
                    "Updating {} submodel ({})".format(submodel_name, self.name)
                )
                self.update(submodel)

    def build_model(self):

        # Check if already built
        if self._built:
            raise pybamm.ModelError(
                """Model already built. If you are adding a new submodel, try using
                `model.update` instead."""
            )

        pybamm.logger.info("Building {}".format(self.name))

        if self._built_fundamental_and_external is False:
            self.build_fundamental_and_external()

        self.build_coupled_variables()

        self.build_model_equations()

        pybamm.logger.debug("Setting voltage variables ({})".format(self.name))
        self.set_voltage_variables()

        pybamm.logger.debug("Setting SoC variables ({})".format(self.name))
        self.set_soc_variables()

        # Massive hack for consistent delta_phi = phi_s - phi_e with SPMe
        # This needs to be corrected
        if isinstance(self, pybamm.lithium_ion.SPMe):
            for domain in ["Negative", "Positive"]:
                phi_s = self.variables[domain + " electrode potential"]
                phi_e = self.variables[domain + " electrolyte potential"]
                delta_phi = phi_s - phi_e
                s = self.submodels[domain.lower() + " interface"]
                var = s._get_standard_surface_potential_difference_variables(delta_phi)
                self.variables.update(var)

        self._built = True

    def set_external_circuit_submodel(self):
        """
        Define how the external circuit defines the boundary conditions for the model,
        e.g. (not necessarily constant-) current, voltage, etc
        """
        if self.options["operating mode"] == "current":
            self.submodels["external circuit"] = pybamm.external_circuit.CurrentControl(
                self.param
            )
        elif self.options["operating mode"] == "voltage":
            self.submodels[
                "external circuit"
            ] = pybamm.external_circuit.VoltageFunctionControl(self.param)
        elif self.options["operating mode"] == "power":
            self.submodels[
                "external circuit"
            ] = pybamm.external_circuit.PowerFunctionControl(self.param)
        elif callable(self.options["operating mode"]):
            self.submodels[
                "external circuit"
            ] = pybamm.external_circuit.FunctionControl(
                self.param, self.options["operating mode"]
            )

    def set_tortuosity_submodels(self):
        self.submodels["electrolyte tortuosity"] = pybamm.tortuosity.Bruggeman(
            self.param, "Electrolyte"
        )
        self.submodels["electrode tortuosity"] = pybamm.tortuosity.Bruggeman(
            self.param, "Electrode"
        )

    def set_thermal_submodel(self):

        if self.options["thermal"] == "isothermal":
            thermal_submodel = pybamm.thermal.isothermal.Isothermal(self.param)

        elif self.options["thermal"] == "lumped":
            thermal_submodel = pybamm.thermal.Lumped(
                self.param, self.options["dimensionality"]
            )

        elif self.options["thermal"] == "x-lumped":
            if self.options["dimensionality"] == 0:
                # With 0D current collectors x-lumped is equivalent to lumped
                thermal_submodel = pybamm.thermal.Lumped(self.param)
            elif self.options["dimensionality"] == 1:
                thermal_submodel = pybamm.thermal.pouch_cell.CurrentCollector1D(
                    self.param
                )
            elif self.options["dimensionality"] == 2:
                thermal_submodel = pybamm.thermal.pouch_cell.CurrentCollector2D(
                    self.param
                )

        elif self.options["thermal"] == "x-full":
            if self.options["dimensionality"] == 0:
                thermal_submodel = pybamm.thermal.OneDimensionalX(self.param)
            elif self.options["dimensionality"] == 1:
                raise NotImplementedError(
                    """X-full thermal submodels do not
                yet support 1D current collectors"""
                )
            elif self.options["dimensionality"] == 2:
                raise NotImplementedError(
                    """X-full thermal submodels do
                    not yet support 2D current collectors"""
                )

        self.submodels["thermal"] = thermal_submodel

    def set_current_collector_submodel(self):

        if self.options["current collector"] in [
            "uniform",
        ]:
            submodel = pybamm.current_collector.Uniform(self.param)
        elif self.options["current collector"] == "potential pair":
            if self.options["dimensionality"] == 1:
                submodel = pybamm.current_collector.PotentialPair1plus1D(self.param)
            elif self.options["dimensionality"] == 2:
                submodel = pybamm.current_collector.PotentialPair2plus1D(self.param)
        self.submodels["current collector"] = submodel

    def set_voltage_variables(self):

        ocp_n = self.variables["Negative electrode open circuit potential"]
        ocp_p = self.variables["Positive electrode open circuit potential"]
        ocp_n_av = self.variables[
            "X-averaged negative electrode open circuit potential"
        ]
        ocp_p_av = self.variables[
            "X-averaged positive electrode open circuit potential"
        ]

        ocp_n_dim = self.variables["Negative electrode open circuit potential [V]"]
        ocp_p_dim = self.variables["Positive electrode open circuit potential [V]"]
        ocp_n_av_dim = self.variables[
            "X-averaged negative electrode open circuit potential [V]"
        ]
        ocp_p_av_dim = self.variables[
            "X-averaged positive electrode open circuit potential [V]"
        ]

        ocp_n_left = pybamm.boundary_value(ocp_n, "left")
        ocp_n_left_dim = pybamm.boundary_value(ocp_n_dim, "left")
        ocp_p_right = pybamm.boundary_value(ocp_p, "right")
        ocp_p_right_dim = pybamm.boundary_value(ocp_p_dim, "right")

        ocv_av = ocp_p_av - ocp_n_av
        ocv_av_dim = ocp_p_av_dim - ocp_n_av_dim
        ocv = ocp_p_right - ocp_n_left
        ocv_dim = ocp_p_right_dim - ocp_n_left_dim

        # overpotentials
        eta_r_n_av = self.variables[
            "X-averaged negative electrode reaction overpotential"
        ]
        eta_r_n_av_dim = self.variables[
            "X-averaged negative electrode reaction overpotential [V]"
        ]
        eta_r_p_av = self.variables[
            "X-averaged positive electrode reaction overpotential"
        ]
        eta_r_p_av_dim = self.variables[
            "X-averaged positive electrode reaction overpotential [V]"
        ]

        delta_phi_s_n_av = self.variables["X-averaged negative electrode ohmic losses"]
        delta_phi_s_n_av_dim = self.variables[
            "X-averaged negative electrode ohmic losses [V]"
        ]
        delta_phi_s_p_av = self.variables["X-averaged positive electrode ohmic losses"]
        delta_phi_s_p_av_dim = self.variables[
            "X-averaged positive electrode ohmic losses [V]"
        ]

        delta_phi_s_av = delta_phi_s_p_av - delta_phi_s_n_av
        delta_phi_s_av_dim = delta_phi_s_p_av_dim - delta_phi_s_n_av_dim

        eta_r_av = eta_r_p_av - eta_r_n_av
        eta_r_av_dim = eta_r_p_av_dim - eta_r_n_av_dim

        # TODO: add current collector losses to the voltage in 3D

        self.variables.update(
            {
                "X-averaged open circuit voltage": ocv_av,
                "Measured open circuit voltage": ocv,
                "X-averaged open circuit voltage [V]": ocv_av_dim,
                "Measured open circuit voltage [V]": ocv_dim,
                "X-averaged reaction overpotential": eta_r_av,
                "X-averaged reaction overpotential [V]": eta_r_av_dim,
                "X-averaged solid phase ohmic losses": delta_phi_s_av,
                "X-averaged solid phase ohmic losses [V]": delta_phi_s_av_dim,
            }
        )

        # Battery-wide variables
        V_dim = self.variables["Terminal voltage [V]"]
        eta_e_av_dim = self.variables.get("X-averaged electrolyte ohmic losses [V]", 0)
        eta_c_av_dim = self.variables.get(
            "X-averaged concentration overpotential [V]", 0
        )
        num_cells = pybamm.Parameter(
            "Number of cells connected in series to make a battery"
        )

        self.variables.update(
            {
                "X-averaged battery open circuit voltage [V]": ocv_av_dim * num_cells,
                "Measured battery open circuit voltage [V]": ocv_dim * num_cells,
                "X-averaged battery reaction overpotential [V]": eta_r_av_dim
                * num_cells,
                "X-averaged battery solid phase ohmic losses [V]": delta_phi_s_av_dim
                * num_cells,
                "X-averaged battery electrolyte ohmic losses [V]": eta_e_av_dim
                * num_cells,
                "X-averaged battery concentration overpotential [V]": eta_c_av_dim
                * num_cells,
                "Battery voltage [V]": V_dim * num_cells,
            }
        )

        # Cut-off voltage
        voltage = self.variables["Terminal voltage"]
        self.events.append(
            pybamm.Event(
                "Minimum voltage",
                voltage - self.param.voltage_low_cut,
                pybamm.EventType.TERMINATION,
            )
        )
        self.events.append(
            pybamm.Event(
                "Maximum voltage",
                voltage - self.param.voltage_high_cut,
                pybamm.EventType.TERMINATION,
            )
        )

        # Power
        I_dim = self.variables["Current [A]"]
        self.variables.update({"Terminal power [W]": I_dim * V_dim})

    def set_soc_variables(self):
        """
        Set variables relating to the state of charge.
        This function is overriden by the base battery models
        """
        pass

    def process_parameters_and_discretise(self, symbol, parameter_values, disc):
        """
        Process parameters and discretise a symbol using supplied parameter values
        and discretisation. Note: care should be taken if using spatial operators
        on dimensional symbols. Operators in pybamm are written in non-dimensional
        form, so may need to be scaled by the appropriate length scale. It is
        recommended to use this method on non-dimensional symbols.

        Parameters
        ----------
        symbol : :class:`pybamm.Symbol`
            Symbol to be processed
        parameter_values : :class:`pybamm.ParameterValues`
            The parameter values to use during processing
        disc : :class:`pybamm.Discretisation`
            The discrisation to use

        Returns
        -------
        :class:`pybamm.Symbol`
            Processed symbol
        """
        # Set y slices
        if disc.y_slices == {}:
            variables = list(self.rhs.keys()) + list(self.algebraic.keys())
            disc.set_variable_slices(variables)

        # Set boundary condtions (also requires setting parameter values)
        if disc.bcs == {}:
            self.boundary_conditions = parameter_values.process_boundary_conditions(
                self
            )
            disc.bcs = disc.process_boundary_conditions(self)

        # Process
        param_symbol = parameter_values.process_symbol(symbol)
        disc_symbol = disc.process_symbol(param_symbol)

        return disc_symbol<|MERGE_RESOLUTION|>--- conflicted
+++ resolved
@@ -236,7 +236,6 @@
                 raise pybamm.OptionError(
                     "current collector model must be uniform in 0D model"
                 )
-<<<<<<< HEAD
             if options["convection"] == "full transverse":
                 raise pybamm.OptionError(
                     "cannot have transverse convection in 0D model"
@@ -245,8 +244,6 @@
             raise pybamm.OptionError(
                 "particle model '{}' not recognised".format(options["particle"])
             )
-=======
->>>>>>> 1392eb2d
 
         self._options = options
 
