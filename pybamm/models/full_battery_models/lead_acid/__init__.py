#
# Root of the lead-acid models module.
#
from .base_lead_acid_model import BaseModel
from .loqs import LOQS
<<<<<<< HEAD
from .higher_order import (
    BaseHigherOrderModel,
    FOQS,
    Composite,
    CompositeAverageCorrection,
    CompositeExtended,
)
from .full import Full
=======
from .higher_order import BaseHigherOrderModel, FOQS, Composite, CompositeExtended
from .full import Full
from .basic_full import BasicFull
>>>>>>> eae95f81
<|MERGE_RESOLUTION|>--- conflicted
+++ resolved
@@ -3,7 +3,6 @@
 #
 from .base_lead_acid_model import BaseModel
 from .loqs import LOQS
-<<<<<<< HEAD
 from .higher_order import (
     BaseHigherOrderModel,
     FOQS,
@@ -12,8 +11,4 @@
     CompositeExtended,
 )
 from .full import Full
-=======
-from .higher_order import BaseHigherOrderModel, FOQS, Composite, CompositeExtended
-from .full import Full
-from .basic_full import BasicFull
->>>>>>> eae95f81
+from .basic_full import BasicFull