--- conflicted
+++ resolved
@@ -730,26 +730,6 @@
             esoh_sim.built_model.set_initial_conditions_from(
                 {"x_100": x_100_init, "C": C_init}
             )
-<<<<<<< HEAD
-        try:
-            esoh_sol = esoh_sim.solve(
-                [0],
-                inputs={
-                    "V_min": V_min,
-                    "V_max": V_max,
-                    "C_n": C_n,
-                    "C_p": C_p,
-                    "n_Li": n_Li,
-                },
-                solver=solver,
-            )
-            for var in esoh_sim.built_model.variables:
-                cycle_summary_variables[var] = esoh_sol[var].data[0]
-        except pybamm.SolverError:
-            # eSOH algorithm failed, record NaN
-            for var in esoh_sim.built_model.variables:
-                cycle_summary_variables[var] = np.nan
-=======
         esoh_sol = esoh_sim.solve(
             [0],
             inputs={
@@ -763,7 +743,6 @@
         )
         for var in esoh_sim.built_model.variables:
             cycle_summary_variables[var] = esoh_sol[var].data[0]
->>>>>>> fe6960c3
 
         cycle_summary_variables["Capacity [A.h]"] = cycle_summary_variables["C"]
 
