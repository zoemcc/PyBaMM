#
# Processed Variable class
#
import numbers
import numpy as np
import pybamm
import scipy.interpolate as interp


def make_interp2D_fun(input, interpolant):
    """
    Calls and returns a 2D interpolant of the correct shape depending on the
    shape of the input
    """
    first_dim, second_dim, _ = input
    if isinstance(first_dim, np.ndarray) and isinstance(second_dim, np.ndarray):
        first_dim = first_dim[:, 0, 0]
        second_dim = second_dim[:, 0]
        return interpolant(second_dim, first_dim)
    elif isinstance(first_dim, np.ndarray):
        first_dim = first_dim[:, 0]
        return interpolant(second_dim, first_dim)[:, 0]
    elif isinstance(second_dim, np.ndarray):
        second_dim = second_dim[:, 0]
        return interpolant(second_dim, first_dim)
    else:
        return interpolant(second_dim, first_dim)[0]


class ProcessedVariable(object):
    """
    An object that can be evaluated at arbitrary (scalars or vectors) t and x, and
    returns the (interpolated) value of the base variable at that t and x.

    Parameters
    ----------
    base_variable : :class:`pybamm.Symbol`
        A base variable with a method `evaluate(t,y)` that returns the value of that
        variable. Note that this can be any kind of node in the expression tree, not
        just a :class:`pybamm.Variable`.
        When evaluated, returns an array of size (m,n)
    solution : :class:`pybamm.Solution`
        The solution object to be used to create the processed variables
    known_evals : dict
        Dictionary of known evaluations, to be used to speed up finding the solution
    warn : bool, optional
        Whether to raise warnings when trying to evaluate time and length scales.
        Default is True.
    """

    def __init__(self, base_variable, solution, known_evals=None, warn=True):
        self.base_variable = base_variable
        self.t_sol = solution.t
        self.u_sol = solution.y
        self.mesh = base_variable.mesh
        self.inputs = solution.inputs
        self.domain = base_variable.domain
        self.auxiliary_domains = base_variable.auxiliary_domains
        self.known_evals = known_evals
        self.warn = warn

        # Set timescale
        self.timescale = solution.model.timescale.evaluate()
        self.t_pts = self.t_sol * self.timescale

        # Store length scales
        if solution.model:
            self.length_scales = {
                domain: scale.evaluate()
                for domain, scale in solution.model.length_scales.items()
            }

        # Evaluate base variable at initial time
        if self.known_evals:
            self.base_eval, self.known_evals[solution.t[0]] = base_variable.evaluate(
                solution.t[0],
                solution.y[:, 0],
                inputs={name: inp[:, 0] for name, inp in solution.inputs.items()},
                known_evals=self.known_evals[solution.t[0]],
            )
        else:
            self.base_eval = base_variable.evaluate(
                solution.t[0],
                solution.y[:, 0],
                inputs={name: inp[:, 0] for name, inp in solution.inputs.items()},
            )

        # handle 2D (in space) finite element variables differently
        if (
            self.mesh
            and "current collector" in self.domain
            and isinstance(self.mesh, pybamm.ScikitSubMesh2D)
        ):
            self.initialise_2D_scikit_fem()

        # check variable shape
        else:
            if (
                isinstance(self.base_eval, numbers.Number)
                or len(self.base_eval.shape) == 0
                or self.base_eval.shape[0] == 1
            ):
                self.initialise_0D()
            else:
                n = self.mesh.npts
                base_shape = self.base_eval.shape[0]
                # Try some shapes that could make the variable a 1D variable
                if base_shape in [n, n + 1]:
                    self.initialise_1D()
                else:
                    # Try some shapes that could make the variable a 2D variable
                    first_dim_nodes = self.mesh.nodes
                    first_dim_edges = self.mesh.edges
                    second_dim_pts = self.base_variable.secondary_mesh.nodes
                    if self.base_eval.size // len(second_dim_pts) in [
                        len(first_dim_nodes),
                        len(first_dim_edges),
                    ]:
                        self.initialise_2D()
                    else:
                        # Raise error for 3D variable
                        raise NotImplementedError(
                            "Shape not recognized for {} ".format(base_variable)
                            + "(note processing of 3D variables is not yet implemented)"
                        )

    def initialise_0D(self):
        # initialise empty array of the correct size
        entries = np.empty(len(self.t_sol))
        # Evaluate the base_variable index-by-index
        for idx in range(len(self.t_sol)):
            t = self.t_sol[idx]
            u = self.u_sol[:, idx]
            inputs = {name: inp[:, idx] for name, inp in self.inputs.items()}
            if self.known_evals:
                entries[idx], self.known_evals[t] = self.base_variable.evaluate(
                    t, u, inputs=inputs, known_evals=self.known_evals[t]
                )
            else:
                entries[idx] = self.base_variable.evaluate(t, u, inputs=inputs)

        # set up interpolation
        if len(self.t_sol) == 1:
            # Variable is just a scalar value, but we need to create a callable
            # function to be consitent with other processed variables
            def fun(t):
                return entries

            self._interpolation_function = fun
        else:
            self._interpolation_function = interp.interp1d(
                self.t_pts,
                entries,
                kind="linear",
                fill_value=np.nan,
                bounds_error=False,
            )

        self.entries = entries
        self.dimensions = 0

    def initialise_1D(self, fixed_t=False):
        len_space = self.base_eval.shape[0]
        entries = np.empty((len_space, len(self.t_sol)))

        # Evaluate the base_variable index-by-index
        for idx in range(len(self.t_sol)):
            t = self.t_sol[idx]
            u = self.u_sol[:, idx]
            inputs = {name: inp[:, idx] for name, inp in self.inputs.items()}
            if self.known_evals:
                eval_and_known_evals = self.base_variable.evaluate(
                    t, u, inputs=inputs, known_evals=self.known_evals[t]
                )
                entries[:, idx] = eval_and_known_evals[0][:, 0]
                self.known_evals[t] = eval_and_known_evals[1]
            else:
                entries[:, idx] = self.base_variable.evaluate(t, u, inputs=inputs)[:, 0]

        # Get node and edge values
        nodes = self.mesh.nodes
        edges = self.mesh.edges
        if entries.shape[0] == len(nodes):
            space = nodes
        elif entries.shape[0] == len(edges):
            space = edges

        # add points outside domain for extrapolation to boundaries
        extrap_space_left = np.array([2 * space[0] - space[1]])
        extrap_space_right = np.array([2 * space[-1] - space[-2]])
        space = np.concatenate([extrap_space_left, space, extrap_space_right])
        extrap_entries_left = 2 * entries[0] - entries[1]
        extrap_entries_right = 2 * entries[-1] - entries[-2]
        entries_for_interp = np.vstack(
            [extrap_entries_left, entries, extrap_entries_right]
        )

        # assign attributes for reference (either x_sol or r_sol)
        self.entries = entries
        self.dimensions = 1

        # Read spatial variable name
        spatial_variable_names = self.mesh.spatial_variable_names
        if len(spatial_variable_names) != 1:
            raise ValueError("Found too many spatial variables for a 1D variable")
        else:
            spatial_variable = spatial_variable_names[0]
            self.first_dimension = spatial_variable
            setattr(self, spatial_variable + "_sol", space)

        # assign attributes for reference
        length_scale = self.get_spatial_scale(self.first_dimension, self.domain[0])
        pts_for_interp = space * length_scale
        self.internal_boundaries = [
            bnd * length_scale for bnd in self.mesh.internal_boundaries
        ]

        # Set first_dim_pts to edges for nicer plotting
        self.first_dim_pts = edges * length_scale

        # set up interpolation
        if len(self.t_sol) == 1:
            # function of space only
            interpolant = interp.interp1d(
                pts_for_interp,
                entries_for_interp[:, 0],
                kind="linear",
                fill_value=np.nan,
                bounds_error=False,
            )

            def interp_fun(t, z):
                if isinstance(z, np.ndarray):
                    return interpolant(z)[:, np.newaxis]
                else:
                    return interpolant(z)

            self._interpolation_function = interp_fun
        else:
            # function of space and time. Note that the order of 't' and 'space'
            # is the reverse of what you'd expect
            self._interpolation_function = interp.interp2d(
                self.t_pts,
                pts_for_interp,
                entries_for_interp,
                kind="linear",
                fill_value=np.nan,
                bounds_error=False,
            )

    def initialise_2D(self):
        """
        Initialise a 2D object that depends on x and r, or x and z.
        """
        first_dim_nodes = self.mesh.nodes
        first_dim_edges = self.mesh.edges
        second_dim_nodes = self.base_variable.secondary_mesh.nodes
        second_dim_edges = self.base_variable.secondary_mesh.edges
        if self.base_eval.size // len(second_dim_nodes) == len(first_dim_nodes):
            first_dim_pts = first_dim_nodes
        elif self.base_eval.size // len(second_dim_nodes) == len(first_dim_edges):
            first_dim_pts = first_dim_edges

<<<<<<< HEAD
        # Set spatial variable names
        first_spatial_variable_names = self.mesh.spatial_variable_names
        if len(first_spatial_variable_names) != 1:
            raise ValueError("Found too many spatial variables for a 1D variable")
=======
        second_dim_pts = second_dim_nodes
        first_dim_size = len(first_dim_pts)
        second_dim_size = len(second_dim_pts)
        entries = np.empty((first_dim_size, second_dim_size, len(self.t_sol)))

        # Evaluate the base_variable index-by-index
        for idx in range(len(self.t_sol)):
            t = self.t_sol[idx]
            u = self.u_sol[:, idx]
            inputs = {name: inp[:, idx] for name, inp in self.inputs.items()}
            if self.known_evals:
                eval_and_known_evals = self.base_variable.evaluate(
                    t, u, inputs=inputs, known_evals=self.known_evals[t]
                )
                entries[:, :, idx] = np.reshape(
                    eval_and_known_evals[0],
                    [first_dim_size, second_dim_size],
                    order="F",
                )
                self.known_evals[t] = eval_and_known_evals[1]
            else:
                entries[:, :, idx] = np.reshape(
                    self.base_variable.evaluate(t, u, inputs=inputs),
                    [first_dim_size, second_dim_size],
                    order="F",
                )

        # add points outside first dimension domain for extrapolation to
        # boundaries
        extrap_space_first_dim_left = np.array(
            [2 * first_dim_pts[0] - first_dim_pts[1]]
        )
        extrap_space_first_dim_right = np.array(
            [2 * first_dim_pts[-1] - first_dim_pts[-2]]
        )
        first_dim_pts = np.concatenate(
            [extrap_space_first_dim_left, first_dim_pts, extrap_space_first_dim_right]
        )
        extrap_entries_left = np.expand_dims(2 * entries[0] - entries[1], axis=0)
        extrap_entries_right = np.expand_dims(2 * entries[-1] - entries[-2], axis=0)
        entries_for_interp = np.concatenate(
            [extrap_entries_left, entries, extrap_entries_right], axis=0
        )

        # add points outside second dimension domain for extrapolation to
        # boundaries
        extrap_space_second_dim_left = np.array(
            [2 * second_dim_pts[0] - second_dim_pts[1]]
        )
        extrap_space_second_dim_right = np.array(
            [2 * second_dim_pts[-1] - second_dim_pts[-2]]
        )
        second_dim_pts = np.concatenate(
            [
                extrap_space_second_dim_left,
                second_dim_pts,
                extrap_space_second_dim_right,
            ]
        )
        extrap_entries_second_dim_left = np.expand_dims(
            2 * entries_for_interp[:, 0, :] - entries_for_interp[:, 1, :], axis=1
        )
        extrap_entries_second_dim_right = np.expand_dims(
            2 * entries_for_interp[:, -1, :] - entries_for_interp[:, -2, :], axis=1
        )
        entries_for_interp = np.concatenate(
            [
                extrap_entries_second_dim_left,
                entries_for_interp,
                extrap_entries_second_dim_right,
            ],
            axis=1,
        )

        # Process r-x or x-z
        if self.domain[0] in [
            "negative particle",
            "positive particle",
        ] and self.auxiliary_domains["secondary"][0] in [
            "negative electrode",
            "positive electrode",
        ]:
            self.first_dimension = "r"
            self.second_dimension = "x"
            self.r_sol = first_dim_pts
            self.x_sol = second_dim_pts
        elif self.domain[0] in [
            "negative electrode",
            "separator",
            "positive electrode",
        ] and self.auxiliary_domains["secondary"] == ["current collector"]:
            self.first_dimension = "x"
            self.second_dimension = "z"
            self.x_sol = first_dim_pts
            self.z_sol = second_dim_pts
>>>>>>> d9a690eb
        else:
            first_spatial_variable = first_spatial_variable_names[0]
            self.first_dimension = first_spatial_variable
            setattr(self, first_spatial_variable + "_sol", first_dim_pts)

        second_spatial_variable_names = (
            self.base_variable.secondary_mesh.spatial_variable_names
        )
        if len(second_spatial_variable_names) != 1:
            raise ValueError("Found too many spatial variables for a 1D variable")
        else:
            second_spatial_variable = second_spatial_variable_names[0]
            self.second_dimension = second_spatial_variable
            setattr(self, second_spatial_variable + "_sol", second_dim_pts)

        # assign attributes for reference
        self.entries = entries
        self.dimensions = 2
        first_length_scale = self.get_spatial_scale(
            self.first_dimension, self.domain[0]
        )
        first_dim_pts_for_interp = first_dim_pts * first_length_scale

        second_length_scale = self.get_spatial_scale(
            self.second_dimension, self.auxiliary_domains["secondary"][0]
        )
        second_dim_pts_for_interp = second_dim_pts * second_length_scale

        # Set pts to edges for nicer plotting
        self.first_dim_pts = first_dim_edges * first_length_scale
        self.second_dim_pts = second_dim_edges * second_length_scale

        # set up interpolation
        if len(self.t_sol) == 1:
            # function of space only. Note the order of the points is the reverse
            # of what you'd expect
            interpolant = interp.interp2d(
                second_dim_pts_for_interp,
                first_dim_pts_for_interp,
                entries_for_interp[:, :, 0],
                kind="linear",
                fill_value=np.nan,
                bounds_error=False,
            )

            def interp_fun(input):
                return make_interp2D_fun(input, interpolant)

            self._interpolation_function = interp_fun
        else:
            # function of space and time.
            self._interpolation_function = interp.RegularGridInterpolator(
                (first_dim_pts_for_interp, second_dim_pts_for_interp, self.t_pts),
                entries_for_interp,
                method="linear",
                fill_value=np.nan,
                bounds_error=False,
            )

    def initialise_2D_scikit_fem(self):
        y_sol = self.mesh.edges["y"]
        len_y = len(y_sol)
        z_sol = self.mesh.edges["z"]
        len_z = len(z_sol)
        entries = np.empty((len_y, len_z, len(self.t_sol)))

        # Evaluate the base_variable index-by-index
        for idx in range(len(self.t_sol)):
            t = self.t_sol[idx]
            u = self.u_sol[:, idx]
            inputs = {name: inp[:, idx] for name, inp in self.inputs.items()}

            if self.known_evals:
                eval_and_known_evals = self.base_variable.evaluate(
                    t, u, inputs=inputs, known_evals=self.known_evals[t]
                )
                entries[:, :, idx] = np.reshape(
                    eval_and_known_evals[0], [len_y, len_z], order="F"
                )
                self.known_evals[t] = eval_and_known_evals[1]
            else:
                entries[:, :, idx] = np.reshape(
                    self.base_variable.evaluate(t, u, inputs=inputs),
                    [len_y, len_z],
                    order="F",
                )

        # assign attributes for reference
        self.entries = entries
        self.dimensions = 2
        self.y_sol = y_sol
        self.z_sol = z_sol
        self.first_dimension = "y"
        self.second_dimension = "z"
        self.first_dim_pts = y_sol * self.get_spatial_scale("y", "current collector")
        self.second_dim_pts = z_sol * self.get_spatial_scale("z", "current collector")

        # set up interpolation
        if len(self.t_sol) == 1:
            # function of space only. Note the order of the points is the reverse
            # of what you'd expect
            interpolant = interp.interp2d(
                self.second_dim_pts,
                self.first_dim_pts,
                entries,
                kind="linear",
                fill_value=np.nan,
                bounds_error=False,
            )

            def interp_fun(input):
                return make_interp2D_fun(input, interpolant)

            self._interpolation_function = interp_fun
        else:
            # function of space and time.
            self._interpolation_function = interp.RegularGridInterpolator(
                (self.first_dim_pts, self.second_dim_pts, self.t_pts),
                entries,
                method="linear",
                fill_value=np.nan,
                bounds_error=False,
            )

    def __call__(self, t=None, x=None, r=None, y=None, z=None, warn=True):
        """
        Evaluate the variable at arbitrary *dimensional* t (and x, r, y and/or z),
        using interpolation
        """
        # If t is None and there is only one value of time in the soluton (i.e.
        # the solution is independent of time) then we set t equal to the value
        # stored in the solution. If the variable is constant (doesn't depend on
        # time) evaluate arbitrarily at the first value of t. Otherwise, raise
        # an error
        if t is None:
            if len(self.t_pts) == 1:
                t = self.t_pts
            elif self.base_variable.is_constant():
                t = self.t_pts[0]
            else:
                raise ValueError(
                    "t cannot be None for variable {}".format(self.base_variable)
                )

        # Call interpolant of correct spatial dimension
        if self.dimensions == 0:
            out = self._interpolation_function(t)
        elif self.dimensions == 1:
            out = self.call_1D(t, x, r, y, z)
        elif self.dimensions == 2:
            out = self.call_2D(t, x, r, y, z)
        if warn is True and np.isnan(out).any():
            pybamm.logger.warning(
                "Calling variable outside interpolation range (returns 'nan')"
            )
        return out

    def call_1D(self, t, x, r, y, z):
        "Evaluate a 1D variable"
        spatial_var = eval_dimension_name(self.first_dimension, x, r, y, z)
        return self._interpolation_function(t, spatial_var)

    def call_2D(self, t, x, r, y, z):
        "Evaluate a 2D variable"
        first_dim = eval_dimension_name(self.first_dimension, x, r, y, z)
        second_dim = eval_dimension_name(self.second_dimension, x, r, y, z)
        if isinstance(first_dim, np.ndarray):
            if isinstance(second_dim, np.ndarray) and isinstance(t, np.ndarray):
                first_dim = first_dim[:, np.newaxis, np.newaxis]
                second_dim = second_dim[:, np.newaxis]
            elif isinstance(second_dim, np.ndarray) or isinstance(t, np.ndarray):
                first_dim = first_dim[:, np.newaxis]
        else:
            if isinstance(second_dim, np.ndarray) and isinstance(t, np.ndarray):
                second_dim = second_dim[:, np.newaxis]
        return self._interpolation_function((first_dim, second_dim, t))

    def get_spatial_scale(self, name, domain):
        "Returns the spatial scale for a named spatial variable"
        try:
            if name == "y" and domain == "current collector":
                return self.length_scales["current collector y"]
            elif name == "z" and domain == "current collector":
                return self.length_scales["current collector z"]
            else:
                return self.length_scales[domain]
        except KeyError:
            if self.warn:
                pybamm.logger.warning(
                    "No length scale set for {}. "
                    "Using default of 1 [m].".format(domain)
                )
            return 1

    @property
    def data(self):
        "Same as entries, but different name"
        return self.entries


def eval_dimension_name(name, x, r, y, z):
    if name == "x":
        out = x
    elif name == "r":
        out = r
    elif name == "y":
        out = y
    elif name == "z":
        out = z

    if out is None:
        raise ValueError("inputs {} cannot be None".format(name))
    else:
        return out<|MERGE_RESOLUTION|>--- conflicted
+++ resolved
@@ -261,12 +261,6 @@
         elif self.base_eval.size // len(second_dim_nodes) == len(first_dim_edges):
             first_dim_pts = first_dim_edges
 
-<<<<<<< HEAD
-        # Set spatial variable names
-        first_spatial_variable_names = self.mesh.spatial_variable_names
-        if len(first_spatial_variable_names) != 1:
-            raise ValueError("Found too many spatial variables for a 1D variable")
-=======
         second_dim_pts = second_dim_nodes
         first_dim_size = len(first_dim_pts)
         second_dim_size = len(second_dim_pts)
@@ -341,28 +335,10 @@
             axis=1,
         )
 
-        # Process r-x or x-z
-        if self.domain[0] in [
-            "negative particle",
-            "positive particle",
-        ] and self.auxiliary_domains["secondary"][0] in [
-            "negative electrode",
-            "positive electrode",
-        ]:
-            self.first_dimension = "r"
-            self.second_dimension = "x"
-            self.r_sol = first_dim_pts
-            self.x_sol = second_dim_pts
-        elif self.domain[0] in [
-            "negative electrode",
-            "separator",
-            "positive electrode",
-        ] and self.auxiliary_domains["secondary"] == ["current collector"]:
-            self.first_dimension = "x"
-            self.second_dimension = "z"
-            self.x_sol = first_dim_pts
-            self.z_sol = second_dim_pts
->>>>>>> d9a690eb
+        # Set spatial variable names
+        first_spatial_variable_names = self.mesh.spatial_variable_names
+        if len(first_spatial_variable_names) != 1:
+            raise ValueError("Found too many spatial variables for a 1D variable")
         else:
             first_spatial_variable = first_spatial_variable_names[0]
             self.first_dimension = first_spatial_variable
