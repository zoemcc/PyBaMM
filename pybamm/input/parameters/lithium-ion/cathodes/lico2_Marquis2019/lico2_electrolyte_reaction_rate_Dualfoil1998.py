--- conflicted
+++ resolved
@@ -1,8 +1,4 @@
-<<<<<<< HEAD
-from pybamm import exp, standard_parameters_lithium_ion
-=======
 from pybamm import exp, constants
->>>>>>> 96e78119
 
 
 def lico2_electrolyte_reaction_rate_Dualfoil1998(T):
@@ -16,28 +12,16 @@
     Parameters
     ----------
     T: :class:`pybamm.Symbol`
-<<<<<<< HEAD
-        Dimensional temperature [K]
-=======
         Dimensional temperature
->>>>>>> 96e78119
 
     Returns
     -------
     :class:`pybamm.Symbol`
-<<<<<<< HEAD
-        Dimensional reaction rate [(A.m-2)(m3.mol-1)^1.5]
-=======
         Reaction rate
->>>>>>> 96e78119
     """
     param = standard_parameters_lithium_ion
     m_ref = 6 * 10 ** (-7)
-<<<<<<< HEAD
-    arrhenius = exp(param.E_r_p / param.R * (1 / param.T_ref - 1 / T))
-=======
     E_r = 39570
     arrhenius = exp(E_r / constants.R * (1 / 298.15 - 1 / T))
->>>>>>> 96e78119
 
     return m_ref * arrhenius