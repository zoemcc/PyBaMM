#
# Dimensional and dimensionless parameter values, and scales
#
import pybamm
import pandas as pd
import os
import numbers


class ParameterValues(dict):
    """
    The parameter values for a simulation.

    Parameters
    ----------
    values : dict or string
        Explicit set of parameters, or reference to a file of parameters
        If string, gets passed to read_parameters_csv to read a file.
    chemistry : dict
        Dict of strings for default chemistries. Must be of the form:
        {"base chemistry": base_chemistry,
        "cell": cell_properties_authorYear,
        "anode": anode_chemistry_authorYear,
        "separator": separator_chemistry_authorYear,
        "cathode": cathode_chemistry_authorYear,
        "electrolyte": electrolyte_chemistry_authorYear,
        "experiment": experimental_conditions_authorYear}.
        Then the anode chemistry is loaded from the file
        inputs/parameters/base_chemistry/anodes/anode_chemistry_authorYear, etc.
        Parameters in "cell" should include geometry and current collector properties.
        Parameters in "experiment" should include parameters relating to experimental
        conditions, such as initial conditions and currents.

    Examples
    --------
    >>> import pybamm
    >>> values = {"some parameter": 1, "another parameter": 2}
    >>> param = pybamm.ParameterValues(values)
    >>> param["some parameter"]
    1
    >>> file = "/input/parameters/lithium-ion/cells/kokam_Marquis2019/parameters.csv"
    >>> param = pybamm.ParameterValues(values=pybamm.root_dir() + file)
    >>> param["Negative current collector thickness [m]"]
    2.5e-05
    >>> param = pybamm.ParameterValues(chemistry=pybamm.parameter_sets.Marquis2019)
    >>> param["Reference temperature [K]"]
    298.15

    """

    def __init__(self, values=None, chemistry=None):
        # Must provide either values or chemistry, not both (nor neither)
        if values is not None and chemistry is not None:
            raise ValueError(
                """
                Only one of values and chemistry can be provided. To change parameters
                slightly from a chemistry, first load parameters with the chemistry
                (param = pybamm.ParameterValues(chemistry=...)) and then update with
                param.update({dict of values}).
                """
            )
        if values is None and chemistry is None:
            raise ValueError("values and chemistry cannot both be None")
        # First load chemistry
        if chemistry is not None:
            self.update_from_chemistry(chemistry)
        # Then update with values dictionary or file
        if values is not None:
            if isinstance(values, str):
                values = self.read_parameters_csv(values)
            # If base_parameters is a filename, load from that filename
            self.update(values)

        # Initialise empty _processed_symbols dict (for caching)
        self._processed_symbols = {}

    def update_from_chemistry(self, chemistry):
        """
        Load standard set of components from a 'chemistry' dictionary
        """
        base_chemistry = chemistry["chemistry"]
        # Create path to file
        path = os.path.join(pybamm.root_dir(), "input", "parameters", base_chemistry)
        # Load each component name
        for component_group in [
            "cell",
            "anode",
            "cathode",
            "separator",
            "electrolyte",
            "experiment",
        ]:
            # Make sure component is provided
            try:
                component = chemistry[component_group]
            except KeyError:
                raise KeyError(
                    "must provide '{}' parameters for {} chemistry".format(
                        component_group, base_chemistry
                    )
                )
            # Create path to component and load values
            component_path = os.path.join(path, component_group + "s", component)
            component_params = self.read_parameters_csv(
                os.path.join(component_path, "parameters.csv")
            )
            # Update parameters, making sure to check any conflicts
            self.update(component_params, check_conflict=True, path=component_path)

    def read_parameters_csv(self, filename):
        """Reads parameters from csv file into dict.

        Parameters
        ----------
        filename : str
            The name of the csv file containing the parameters.

        Returns
        -------
        dict
            {name: value} pairs for the parameters.

        """
        df = pd.read_csv(filename, comment="#", skip_blank_lines=True)
        # Drop rows that are all NaN (seems to not work with skip_blank_lines)
        df.dropna(how="all", inplace=True)
        return {k: v for (k, v) in zip(df["Name [units]"], df["Value"])}

    def __setitem__(self, key, value):
        "Call the update functionality when doing a setitem"
        self.update({key: value})

    def update(self, values, check_conflict=False, path=""):
        # check parameter values
        values = self.check_and_update_parameter_values(values)
        # update
        for name, value in values.items():
            # check for conflicts
            if (
                check_conflict is True
                and name in self.keys()
                and not (self[name] == float(value) or self[name] == value)
            ):
                raise ValueError(
                    "parameter '{}' already defined with value '{}'".format(
                        name, self[name]
                    )
                )
            # if no conflicts, update, loading functions and data if they are specified
            else:
                # Functions are flagged with the string "[function]"
                if isinstance(value, str):
                    if value.startswith("[function]"):
                        self[name] = pybamm.load_function(
                            os.path.join(path, value[10:] + ".py")
                        )
                    # Data is flagged with the string "[data]" or "[current data]"
                    elif value.startswith("[current data]") or value.startswith(
                        "[data]"
                    ):
                        if value.startswith("[current data]"):
                            data_path = os.path.join(
                                pybamm.root_dir(), "input", "drive_cycles"
                            )
                            filename = os.path.join(data_path, value[14:] + ".csv")
                            function_name = value[14:]
                        else:
                            filename = os.path.join(path, value[6:] + ".csv")
                            function_name = value[6:]
                        data = pd.read_csv(
                            filename, comment="#", skip_blank_lines=True
                        ).to_numpy()
                        # Save name and data
                        super().__setitem__(name, (function_name, data))
                    # Special case (hacky) for zero current
                    elif value == "[zero]":
                        super().__setitem__(name, 0)
                    elif value == "[input]":
                        super().__setitem__(name, pybamm.InputParameter(name))
                    # Anything else should be a converted to a float
                    else:
                        super().__setitem__(name, float(value))
                else:
                    super().__setitem__(name, value)
        # reset processed symbols
        self._processed_symbols = {}

    def check_and_update_parameter_values(self, values):
        # Make sure "C-rate" and current are both non-zero
        if "C-rate" in values and values["C-rate"] == 0:
            raise ValueError(
                """
                "C-rate" cannot be zero. A possible alternative is to set
                "Current function" to `0` instead.
                """
            )
        if "Typical current [A]" in values and values["Typical current [A]"] == 0:
            raise ValueError(
                """
                "Typical current [A]" cannot be zero. A possible alternative is to set
                "Current function" to `0` instead.
                """
            )
        # If the capacity of the cell has been provided, make sure "C-rate" and current
        # match with the stated capacity
        if "Cell capacity [A.h]" in values or "Cell capacity [A.h]" in self:
            # Capacity from values takes precedence
            if "Cell capacity [A.h]" in values:
                capacity = values["Cell capacity [A.h]"]
            else:
                capacity = self["Cell capacity [A.h]"]
            # Make sure they match if both provided
            if "C-rate" in values and "Typical current [A]" in values:
                if values["C-rate"] * capacity != values["Typical current [A]"]:
                    raise ValueError(
                        """
                        "C-rate" ({}C) and Typical current ({} A) provided do not match
                        given capacity ({} Ah). These can be updated individually
                        instead.
                        """.format(
                            values["C-rate"], values["Typical current [A]"], capacity
                        )
                    )
            # Update the other if only one provided
            elif "C-rate" in values:
                values["Typical current [A]"] = float(values["C-rate"]) * capacity
            elif "Typical current [A]" in values:
                values["C-rate"] = float(values["Typical current [A]"]) / capacity

        # Update the current function if it is constant
        self_and_values = {**self, **values}
        if "Current function" in self_and_values and (
            self_and_values["Current function"] == "[constant]"
            or isinstance(self_and_values["Current function"], numbers.Number)
        ):
            values["Current function"] = {**self, **values}["Typical current [A]"]

        return values

    def process_model(self, unprocessed_model, processing="process", inplace=True):
        """Assign parameter values to a model.
        Currently inplace, could be changed to return a new model.

        Parameters
        ----------
        unprocessed_model : :class:`pybamm.BaseModel`
            Model to assign parameter values for
        processing : str, optional
            Flag to indicate how to process model (default 'process')

            * 'process': Calls :meth:`process_symbol()` (walk through the symbol \
            and replace any Parameter with a Value)
            * 'update': Calls :meth:`update_scalars()` for use on already-processed \
            model (update the value of any Scalars in the expression tree.)
        inplace: bool, optional
            If True, replace the parameters in the model in place. Otherwise, return a
            new model with parameter values set. Default is True.

        Raises
        ------
        :class:`pybamm.ModelError`
            If an empty model is passed (`model.rhs = {}` and `model.algebraic={}`)

        """
        pybamm.logger.info(
            "Start setting parameters for {}".format(unprocessed_model.name)
        )

        # set up inplace vs not inplace
        if inplace:
            # any changes to model_disc attributes will change model attributes
            # since they point to the same object
            model = unprocessed_model
        else:
            # create a blank model of the same class
            model = unprocessed_model.new_copy()

        if len(unprocessed_model.rhs) == 0 and len(unprocessed_model.algebraic) == 0:
            raise pybamm.ModelError("Cannot process parameters for empty model")

        if processing == "process":
            processing_function = self.process_symbol
        elif processing == "update":
            processing_function = self.update_scalars

        for variable, equation in unprocessed_model.rhs.items():
            pybamm.logger.debug(
                "{} parameters for {!r} (rhs)".format(processing.capitalize(), variable)
            )
            model.rhs[variable] = processing_function(equation)

        for variable, equation in unprocessed_model.algebraic.items():
            pybamm.logger.debug(
                "{} parameters for {!r} (algebraic)".format(
                    processing.capitalize(), variable
                )
            )
            model.algebraic[variable] = processing_function(equation)

        for variable, equation in unprocessed_model.initial_conditions.items():
            pybamm.logger.debug(
                "{} parameters for {!r} (initial conditions)".format(
                    processing.capitalize(), variable
                )
            )
            model.initial_conditions[variable] = processing_function(equation)

        # Boundary conditions are dictionaries {"left": left bc, "right": right bc}
        # in general, but may be imposed on the tabs (or *not* on the tab) for a
        # small number of variables, e.g. {"negative tab": neg. tab bc,
        # "positive tab": pos. tab bc "no tab": no tab bc}.
        new_boundary_conditions = {}
        for variable, bcs in unprocessed_model.boundary_conditions.items():
            processed_variable = processing_function(variable)
            new_boundary_conditions[processed_variable] = {}
            for side in ["left", "right", "negative tab", "positive tab", "no tab"]:
                try:
                    bc, typ = bcs[side]
                    pybamm.logger.debug(
                        "{} parameters for {!r} ({} bc)".format(
                            processing.capitalize(), variable, side
                        )
                    )
                    processed_bc = (processing_function(bc), typ)
                    new_boundary_conditions[processed_variable][side] = processed_bc
                except KeyError:
                    pass

        model.boundary_conditions = new_boundary_conditions

        for variable, equation in unprocessed_model.variables.items():
            pybamm.logger.debug(
                "{} parameters for {!r} (variables)".format(
                    processing.capitalize(), variable
                )
            )
            model.variables[variable] = processing_function(equation)
        for event, equation in unprocessed_model.events.items():
            pybamm.logger.debug(
                "{} parameters for event '{}''".format(processing.capitalize(), event)
            )
            model.events[event] = processing_function(equation)

        pybamm.logger.info("Finish setting parameters for {}".format(model.name))

        return model

    def update_model(self, model, disc):
        """Process a discretised model.
        Currently inplace, could be changed to return a new model.

        Parameters
        ----------
        model : :class:`pybamm.BaseModel`
            Model to assign parameter values for
        disc : :class:`pybamm.Discretisation`
            The class that was used to discretise

        """
        # process parameter values for the model
        self.process_model(model, processing="update")

        # update discretised quantities using disc
        model.concatenated_rhs = disc._concatenate_in_order(model.rhs)
        model.concatenated_algebraic = disc._concatenate_in_order(model.algebraic)
        model.concatenated_initial_conditions = disc._concatenate_in_order(
            model.initial_conditions
        ).evaluate(0, None)

    def process_geometry(self, geometry):
        """
        Assign parameter values to a geometry (inplace).

        Parameters
        ----------
        geometry : :class:`pybamm.Geometry`
                Geometry specs to assign parameter values to
        """
        for domain in geometry:
            for prim_sec_tabs, variables in geometry[domain].items():
                # process tab information if using 1 or 2D current collectors
                if prim_sec_tabs == "tabs":
                    for tab, position_size in variables.items():
                        for position_size, sym in position_size.items():
                            geometry[domain][prim_sec_tabs][tab][
                                position_size
                            ] = self.process_symbol(sym)
                else:
                    for spatial_variable, spatial_limits in variables.items():
                        for lim, sym in spatial_limits.items():
                            geometry[domain][prim_sec_tabs][spatial_variable][
                                lim
                            ] = self.process_symbol(sym)

    def process_symbol(self, symbol):
        """Walk through the symbol and replace any Parameter with a Value.
        If a symbol has already been processed, the stored value is returned.

        Parameters
        ----------
        symbol : :class:`pybamm.Symbol`
            Symbol or Expression tree to set parameters for

        Returns
        -------
        symbol : :class:`pybamm.Symbol`
            Symbol with Parameter instances replaced by Value

        """

        try:
            return self._processed_symbols[symbol.id]
        except KeyError:
            processed_symbol = self._process_symbol(symbol)

            self._processed_symbols[symbol.id] = processed_symbol
            return processed_symbol

    def _process_symbol(self, symbol):
        """ See :meth:`ParameterValues.process_symbol()`. """

        if isinstance(symbol, pybamm.Parameter):
            value = self[symbol.name]
            if isinstance(value, numbers.Number):
                # Scalar inherits name (for updating parameters) and domain (for
                # Broadcast)
                return pybamm.Scalar(value, name=symbol.name, domain=symbol.domain)
            elif isinstance(value, pybamm.InputParameter):
                value.domain = symbol.domain
                return value

        elif isinstance(symbol, pybamm.FunctionParameter):
            new_children = [self.process_symbol(child) for child in symbol.children]
            function_name = self[symbol.name]

            # Create Function or Interpolant or Scalar object
            if isinstance(function_name, tuple):
                # If function_name is a tuple then it should be (name, data) and we need
                # to create an Interpolant
                name, data = function_name
                function = pybamm.Interpolant(data, *new_children, name=name)
            elif isinstance(function_name, numbers.Number):
                # If the "function" is provided is actually a scalar, return a Scalar
                # object instead of throwing an error.
                # Also use ones_like so that we get the right shapes
                function = pybamm.Scalar(
                    function_name, name=symbol.name
<<<<<<< HEAD
                ) * pybamm.ones_like(new_children)
=======
                ) * pybamm.ones_like(new_children[0])
>>>>>>> c70ae39b
            else:
                # otherwise evaluate the function to create a new PyBaMM object
                function = function_name(*new_children)
            # Differentiate if necessary
            if symbol.diff_variable is None:
                function_out = function
            else:
                # return differentiated function
                new_diff_variable = self.process_symbol(symbol.diff_variable)
                function_out = function.diff(new_diff_variable)
            # Process again just to be sure
            return self.process_symbol(function_out)

        elif isinstance(symbol, pybamm.BinaryOperator):
            # process children
            new_left = self.process_symbol(symbol.left)
            new_right = self.process_symbol(symbol.right)
            # make new symbol, ensure domain remains the same
            new_symbol = symbol._binary_new_copy(new_left, new_right)
            new_symbol.domain = symbol.domain
            return new_symbol

        # Unary operators
        elif isinstance(symbol, pybamm.UnaryOperator):
            new_child = self.process_symbol(symbol.child)
            new_symbol = symbol._unary_new_copy(new_child)
            # ensure domain remains the same
            new_symbol.domain = symbol.domain
            return new_symbol

        # Functions
        elif isinstance(symbol, pybamm.Function):
            new_children = [self.process_symbol(child) for child in symbol.children]
            return symbol._function_new_copy(new_children)

        # Concatenations
        elif isinstance(symbol, pybamm.Concatenation):
            new_children = [self.process_symbol(child) for child in symbol.children]
            return symbol._concatenation_new_copy(new_children)

        else:
            # Backup option: return new copy of the object
            try:
                return symbol.new_copy()
            except NotImplementedError:
                raise NotImplementedError(
                    "Cannot process parameters for symbol of type '{}'".format(
                        type(symbol)
                    )
                )

    def update_scalars(self, symbol):
        """Update the value of any Scalars in the expression tree.

        Parameters
        ----------
        symbol : :class:`pybamm.Symbol`
            Symbol or Expression tree to update

        Returns
        -------
        symbol : :class:`pybamm.Symbol`
            Symbol with Scalars updated

        """
        for x in symbol.pre_order():
            if isinstance(x, pybamm.Scalar):
                # update any Scalar nodes if their name is in the parameter dict
                try:
                    x.value = self[x.name]
                    # update id
                    x.set_id()
                except KeyError:
                    # KeyError -> name not in parameter dict, don't update
                    continue

        return symbol

    def evaluate(self, symbol):
        """
        Process and evaluate a symbol.

        Parameters
        ----------
        symbol : :class:`pybamm.Symbol`
            Symbol or Expression tree to evaluate

        Returns
        -------
        number of array
            The evaluated symbol
        """
        processed_symbol = self.process_symbol(symbol)
        if processed_symbol.is_constant() and processed_symbol.evaluates_to_number():
            return processed_symbol.evaluate()
        else:
            raise ValueError("symbol must evaluate to a constant scalar")<|MERGE_RESOLUTION|>--- conflicted
+++ resolved
@@ -445,11 +445,7 @@
                 # Also use ones_like so that we get the right shapes
                 function = pybamm.Scalar(
                     function_name, name=symbol.name
-<<<<<<< HEAD
-                ) * pybamm.ones_like(new_children)
-=======
-                ) * pybamm.ones_like(new_children[0])
->>>>>>> c70ae39b
+                ) * pybamm.ones_like(*new_children)
             else:
                 # otherwise evaluate the function to create a new PyBaMM object
                 function = function_name(*new_children)
