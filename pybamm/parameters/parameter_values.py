--- conflicted
+++ resolved
@@ -543,24 +543,16 @@
             value = self[symbol.name]
             if isinstance(value, numbers.Number):
                 # Scalar inherits name (for updating parameters) and domain (for
-<<<<<<< HEAD
                 # Broadcast) and units
                 return pybamm.Scalar(
                     value, units=symbol.units, name=symbol.name, domain=symbol.domain
                 )
-            elif isinstance(value, pybamm.InputParameter):
-                value.domain = symbol.domain
-                return value
-=======
-                # Broadcast)
-                return pybamm.Scalar(value, name=symbol.name, domain=symbol.domain)
             elif isinstance(value, pybamm.Symbol):
                 new_value = self.process_symbol(value)
                 new_value.domain = symbol.domain
                 return new_value
             else:
                 raise TypeError("Cannot process parameter '{}'".format(value))
->>>>>>> 810ee793
 
         elif isinstance(symbol, pybamm.FunctionParameter):
             new_children = [self.process_symbol(child) for child in symbol.children]
@@ -572,10 +564,7 @@
                 # to create an Interpolant
                 name, data = function_name
                 function = pybamm.Interpolant(
-<<<<<<< HEAD
-                    data, *new_children, name=name, units=symbol.units
-=======
-                    data[:, 0], data[:, 1], *new_children, name=name
+                    data[:, 0], data[:, 1], *new_children, name=name, units=symbol.units
                 )
                 # Define event to catch extrapolation. In these events the sign is
                 # important: it should be positive inside of the range and negative
@@ -593,7 +582,6 @@
                         pybamm.min(max(data[:, 0]) - new_children[0]),
                         pybamm.EventType.INTERPOLANT_EXTRAPOLATION,
                     )
->>>>>>> 810ee793
                 )
             elif isinstance(function_name, numbers.Number):
                 # If the "function" is provided is actually a scalar, return a Scalar
@@ -613,7 +601,6 @@
             elif callable(function_name):
                 # otherwise evaluate the function to create a new PyBaMM object
                 function = function_name(*new_children)
-<<<<<<< HEAD
                 if isinstance(function, numbers.Number):
                     function = pybamm.Scalar(function, units=symbol.units)
                 # Check that the units of the evaluated function are the same as the
@@ -623,10 +610,8 @@
                         "Original function had units {}, ".format(symbol.units)
                         + "but processed function has units {}".format(function.units)
                     )
-=======
             elif isinstance(function_name, pybamm.Interpolant):
                 function = function_name
->>>>>>> 810ee793
             else:
                 raise TypeError(
                     "Parameter provided for '{}' ".format(symbol.name)
