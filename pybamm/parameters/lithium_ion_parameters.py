#
# Standard parameters for lithium-ion battery models
#
import pybamm
import numpy as np


class LithiumIonParameters:
    """
    Standard parameters for lithium-ion battery models

    Layout:
        1. Dimensional Parameters
        2. Dimensional Functions
        3. Scalings
        4. Dimensionless Parameters
        5. Dimensionless Functions
        6. Input Current

    Parameters
    ----------

    options : dict, optional
        A dictionary of options to be passed to the parameters. The options that
        can be set are listed below.

            * "particle shape" : str, optional
                Sets the model shape of the electrode particles. This is used to
                calculate the surface area to volume ratio. Can be "spherical"
                (default) or "user". For the "user" option the surface area per
                unit volume can be passed as a parameter, and is therefore not
                necessarily consistent with the particle shape.
    """

    def __init__(self, options=None):
        self.options = options

        # Get geometric, electrical and thermal parameters
        self.geo = pybamm.geometric_parameters
        self.elec = pybamm.electrical_parameters
        self.therm = pybamm.thermal_parameters

        # Set parameters and scales
        self._set_dimensional_parameters()
        self._set_scales()
        self._set_dimensionless_parameters()

        # Set input current
        self._set_input_current()

    def _set_dimensional_parameters(self):
        """Defines the dimensional parameters"""

        # Physical constants
        self.R = pybamm.constants.R
        self.F = pybamm.constants.F
        self.T_ref = self.therm.T_ref

        # Macroscale geometry
        self.L_cn = self.geo.L_cn
        self.L_n = self.geo.L_n
        self.L_s = self.geo.L_s
        self.L_p = self.geo.L_p
        self.L_cp = self.geo.L_cp
        self.L_x = self.geo.L_x
        self.L_y = self.geo.L_y
        self.L_z = self.geo.L_z
        self.L = self.geo.L
        self.A_cc = self.geo.A_cc
        self.A_cooling = self.geo.A_cooling
        self.V_cell = self.geo.V_cell

        # Tab geometry
        self.L_tab_n = self.geo.L_tab_n
        self.Centre_y_tab_n = self.geo.Centre_y_tab_n
        self.Centre_z_tab_n = self.geo.Centre_z_tab_n
        self.L_tab_p = self.geo.L_tab_p
        self.Centre_y_tab_p = self.geo.Centre_y_tab_p
        self.Centre_z_tab_p = self.geo.Centre_z_tab_p
        self.A_tab_n = self.geo.A_tab_n
        self.A_tab_p = self.geo.A_tab_p

        # Electrical
        self.I_typ = self.elec.I_typ
        self.Q = self.elec.Q
        self.C_rate = self.elec.C_rate
        self.n_electrodes_parallel = self.elec.n_electrodes_parallel
        self.n_cells = self.elec.n_cells
        self.i_typ = self.elec.i_typ
        self.voltage_low_cut_dimensional = self.elec.voltage_low_cut_dimensional
        self.voltage_high_cut_dimensional = self.elec.voltage_high_cut_dimensional

        # Electrolyte properties
        self.c_e_typ = pybamm.Parameter("Typical electrolyte concentration [mol.m-3]")

        # Electrode properties
        self.c_n_max = pybamm.Parameter(
            "Maximum concentration in negative electrode [mol.m-3]"
        )
        self.c_p_max = pybamm.Parameter(
            "Maximum concentration in positive electrode [mol.m-3]"
        )
        self.sigma_cn_dimensional = pybamm.Parameter(
            "Negative current collector conductivity [S.m-1]"
        )
        self.sigma_n_dim = pybamm.Parameter("Negative electrode conductivity [S.m-1]")
        self.sigma_p_dim = pybamm.Parameter("Positive electrode conductivity [S.m-1]")
        self.sigma_cp_dimensional = pybamm.Parameter(
            "Positive current collector conductivity [S.m-1]"
        )

        # Microscale geometry
        # Note: the particle radius in the electrodes can be set as a function
        # of through-cell position, so is defined later as a function, along with
        # the surface area to volume ratio
        inputs = {
            "Through-cell distance (x_n) [m]": pybamm.standard_spatial_vars.x_n
            * self.L_x
        }
        self.epsilon_n = pybamm.FunctionParameter("Negative electrode porosity", inputs)

        inputs = {
            "Through-cell distance (x_s) [m]": pybamm.standard_spatial_vars.x_s
            * self.L_x
        }
        self.epsilon_s = pybamm.FunctionParameter("Separator porosity", inputs)

        inputs = {
            "Through-cell distance (x_p) [m]": pybamm.standard_spatial_vars.x_p
            * self.L_x
        }
        self.epsilon_p = pybamm.FunctionParameter("Positive electrode porosity", inputs)

        self.epsilon = pybamm.Concatenation(
            self.epsilon_n, self.epsilon_s, self.epsilon_p
        )
        self.epsilon_inactive_n = (
            1 - self.epsilon_n - self.epsilon_s_n(pybamm.standard_spatial_vars.x_n)
        )
        self.epsilon_inactive_s = 1 - self.epsilon_s
        self.epsilon_inactive_p = (
            1 - self.epsilon_p - self.epsilon_s_p(pybamm.standard_spatial_vars.x_p)
        )

        self.b_e_n = self.geo.b_e_n
        self.b_e_s = self.geo.b_e_s
        self.b_e_p = self.geo.b_e_p
        self.b_s_n = self.geo.b_s_n
        self.b_s_p = self.geo.b_s_p

        # Electrochemical reactions
        self.ne_n = pybamm.Parameter("Negative electrode electrons in reaction")
        self.ne_p = pybamm.Parameter("Positive electrode electrons in reaction")
        self.C_dl_n_dimensional = pybamm.Parameter(
            "Negative electrode double-layer capacity [F.m-2]"
        )
        self.C_dl_p_dimensional = pybamm.Parameter(
            "Positive electrode double-layer capacity [F.m-2]"
        )

        # SEI parameters
        self.V_bar_inner_dimensional = pybamm.Parameter(
            "Inner SEI partial molar volume [m3.mol-1]"
        )
        self.V_bar_outer_dimensional = pybamm.Parameter(
            "Outer SEI partial molar volume [m3.mol-1]"
        )

        self.m_sei_dimensional = pybamm.Parameter(
            "SEI reaction exchange current density [A.m-2]"
        )

        self.R_sei_dimensional = pybamm.Parameter("SEI resistivity [Ohm.m]")
        self.D_sol_dimensional = pybamm.Parameter(
            "Outer SEI solvent diffusivity [m2.s-1]"
        )
        self.c_sol_dimensional = pybamm.Parameter(
            "Bulk solvent concentration [mol.m-3]"
        )
        self.m_ratio = pybamm.Parameter(
            "Ratio of inner and outer SEI exchange current densities"
        )
        self.U_inner_dimensional = pybamm.Parameter(
            "Inner SEI open-circuit potential [V]"
        )
        self.U_outer_dimensional = pybamm.Parameter(
            "Outer SEI open-circuit potential [V]"
        )
        self.kappa_inner_dimensional = pybamm.Parameter(
            "Inner SEI electron conductivity [S.m-1]"
        )
        self.D_li_dimensional = pybamm.Parameter(
            "Inner SEI lithium interstitial diffusivity [m2.s-1]"
        )
        self.c_li_0_dimensional = pybamm.Parameter(
            "Lithium interstitial reference concentration [mol.m-3]"
        )
        self.L_inner_0_dim = pybamm.Parameter("Initial inner SEI thickness [m]")
        self.L_outer_0_dim = pybamm.Parameter("Initial outer SEI thickness [m]")
        self.L_sei_0_dim = self.L_inner_0_dim + self.L_outer_0_dim

        # EC reaction
        self.c_ec_0_dim = pybamm.Parameter(
            "EC initial concentration in electrolyte [mol.m-3]"
        )
        self.D_ec_dim = pybamm.Parameter("EC diffusivity [m2.s-1]")
        self.k_sei_dim = pybamm.Parameter("SEI kinetic rate constant [m.s-1]")
        self.U_sei_dim = pybamm.Parameter("SEI open-circuit potential [V]")

        # Li plating parameters
        self.V_bar_plated_Li = pybamm.Parameter(
            "Lithium metal partial molar volume [m3.mol-1]"
        )
        self.c_plated_Li_0_dim = pybamm.Parameter(
            "Initial plated lithium concentration [mol.m-3]"
        )

        # Initial conditions
        # Note: the initial concentration in the electrodes can be set as a function
        # of through-cell position, so is defined later as a function
        self.c_e_init_dimensional = pybamm.Parameter(
            "Initial concentration in electrolyte [mol.m-3]"
        )

        # mechanical parameters
        self.nu_p = pybamm.Parameter("Positive electrode Poisson's ratio")
        self.E_p = pybamm.Parameter("Positive electrode Young's modulus [Pa]")
        self.c_p_0_dim = pybamm.Parameter(
            "Positive electrode reference concentration for free of deformation "
            "[mol.m-3]"
        )
        self.Omega_p = pybamm.Parameter(
            "Positive electrode partial molar volume [m3.mol-1]"
        )
        self.nu_n = pybamm.Parameter("Negative electrode Poisson's ratio")
        self.E_n = pybamm.Parameter("Negative electrode Young's modulus [Pa]")
        self.c_n_0_dim = pybamm.Parameter(
            "Negative electrode reference concentration for free of deformation "
            "[mol.m-3]"
        )
        self.Omega_n = pybamm.Parameter(
            "Negative electrode partial molar volume [m3.mol-1]"
        )
        self.l_cr_p_0 = pybamm.Parameter("Positive electrode initial crack length [m]")
        self.l_cr_n_0 = pybamm.Parameter("Negative electrode initial crack length [m]")
        self.w_cr = pybamm.Parameter("Negative electrode initial crack width [m]")
        self.rho_cr_n_dim = pybamm.Parameter(
            "Negative electrode number of cracks per unit area [m-2]"
        )
        self.rho_cr_p_dim = pybamm.Parameter(
            "Positive electrode number of cracks per unit area [m-2]"
        )
        self.b_cr_n = pybamm.Parameter("Negative electrode Paris' law constant b")
        self.m_cr_n = pybamm.Parameter("Negative electrode Paris' law constant m")
        self.Eac_cr_n = pybamm.Parameter(
            "Negative electrode activation energy for cracking rate [J.mol-1]"
        )  # noqa
        self.b_cr_p = pybamm.Parameter("Positive electrode Paris' law constant b")
        self.m_cr_p = pybamm.Parameter("Positive electrode Paris' law constant m")
        self.Eac_cr_p = pybamm.Parameter(
            "Positive electrode activation energy for cracking rate [J.mol-1]"
        )  # noqa
        self.alpha_T_cell_dim = pybamm.Parameter(
            "Cell thermal expansion coefficien [m.K-1]"
        )
        self.R_const = pybamm.constants.R
        self.theta_p_dim = (
            self.Omega_p ** 2 / self.R_const * 2 / 9 * self.E_p / (1 - self.nu_p)
        )
        # intermediate variable  [K*m^3/mol]
        self.theta_n_dim = (
            self.Omega_n ** 2 / self.R_const * 2 / 9 * self.E_n / (1 - self.nu_n)
        )
        # intermediate variable  [K*m^3/mol]

        # loss of active material parameters
        self.m_LAM_n = pybamm.Parameter(
            "Negative electrode LAM constant exponential term"
        )
        self.beta_LAM_n = pybamm.Parameter(
            "Negative electrode LAM constant propotional term"
        )
        self.stress_critical_n_dim = pybamm.Parameter(
            "Negative electrode critical stress [Pa]"
        )
        self.m_LAM_p = pybamm.Parameter(
            "Positive electrode LAM constant exponential term"
        )
        self.beta_LAM_p = pybamm.Parameter(
            "Positive electrode LAM constant propotional term"
        )
        self.stress_critical_p_dim = pybamm.Parameter(
            "Positive electrode critical stress [Pa]"
        )

    def D_e_dimensional(self, c_e, T):
        """Dimensional diffusivity in electrolyte"""
        inputs = {"Electrolyte concentration [mol.m-3]": c_e, "Temperature [K]": T}
        return pybamm.FunctionParameter("Electrolyte diffusivity [m2.s-1]", inputs)

    def kappa_e_dimensional(self, c_e, T):
        """Dimensional electrolyte conductivity"""
        inputs = {"Electrolyte concentration [mol.m-3]": c_e, "Temperature [K]": T}
        return pybamm.FunctionParameter("Electrolyte conductivity [S.m-1]", inputs)

    def D_n_dimensional(self, sto, T):
        """Dimensional diffusivity in negative particle. Note this is defined as a
        function of stochiometry"""
        inputs = {"Negative particle stoichiometry": sto, "Temperature [K]": T}
        if self.options["particle cracking"] != "none":
            mech_effects = (
                1 + self.theta_n_dim * (sto * self.c_n_max - self.c_n_0_dim) / T
            )
        else:
            mech_effects = 1
        return (
            pybamm.FunctionParameter("Negative electrode diffusivity [m2.s-1]", inputs)
            * mech_effects
        )

    def D_p_dimensional(self, sto, T):
        """Dimensional diffusivity in positive particle. Note this is defined as a
        function of stochiometry"""
        inputs = {"Positive particle stoichiometry": sto, "Temperature [K]": T}
        if self.options["particle cracking"] != "none":
            mech_effects = (
                1 + self.theta_p_dim * (sto * self.c_p_max - self.c_p_0_dim) / T
            )
        else:
            mech_effects = 1
        return (
            pybamm.FunctionParameter("Positive electrode diffusivity [m2.s-1]", inputs)
            * mech_effects
        )

    def j0_n_dimensional(self, c_e, c_s_surf, T):
        """Dimensional negative exchange-current density [A.m-2]"""
        inputs = {
            "Electrolyte concentration [mol.m-3]": c_e,
            "Negative particle surface concentration [mol.m-3]": c_s_surf,
            "Temperature [K]": T,
        }
        return pybamm.FunctionParameter(
            "Negative electrode exchange-current density [A.m-2]", inputs
        )

    def j0_p_dimensional(self, c_e, c_s_surf, T):
        """Dimensional negative exchange-current density [A.m-2]"""
        inputs = {
            "Electrolyte concentration [mol.m-3]": c_e,
            "Positive particle surface concentration [mol.m-3]": c_s_surf,
            "Temperature [K]": T,
        }
        return pybamm.FunctionParameter(
            "Positive electrode exchange-current density [A.m-2]", inputs
        )

    def j0_stripping_dimensional(self, c_e, c_Li, T):
        """Dimensional exchange-current density for stripping [A.m-2]"""
        inputs = {
            "Electrolyte concentration [mol.m-3]": c_e,
            "Plated lithium concentration [mol.m-3]": c_Li,
            "Temperature [K]": T,
        }
        return pybamm.FunctionParameter(
            "Exchange-current density for stripping [A.m-2]", inputs
        )

    def j0_plating_dimensional(self, c_e, c_Li, T):
        """Dimensional exchange-current density for plating [A.m-2]"""
        inputs = {
            "Electrolyte concentration [mol.m-3]": c_e,
            "Plated lithium concentration [mol.m-3]": c_Li,
            "Temperature [K]": T,
        }
        return pybamm.FunctionParameter(
            "Exchange-current density for plating [A.m-2]", inputs
        )

    def U_n_dimensional(self, sto, T):
        """Dimensional open-circuit potential in the negative electrode [V]"""
        inputs = {"Negative particle stoichiometry": sto}
        u_ref = pybamm.FunctionParameter("Negative electrode OCP [V]", inputs)
        return u_ref + (T - self.T_ref) * self.dUdT_n_dimensional(sto)

    def U_p_dimensional(self, sto, T):
        """Dimensional open-circuit potential in the positive electrode [V]"""
        inputs = {"Positive particle stoichiometry": sto}
        u_ref = pybamm.FunctionParameter("Positive electrode OCP [V]", inputs)
        return u_ref + (T - self.T_ref) * self.dUdT_p_dimensional(sto)

    def dUdT_n_dimensional(self, sto):
        """
        Dimensional entropic change of the negative electrode open-circuit
        potential [V.K-1]
        """
        inputs = {"Negative particle stoichiometry": sto}
        return pybamm.FunctionParameter(
            "Negative electrode OCP entropic change [V.K-1]", inputs
        )

    def dUdT_p_dimensional(self, sto):
        """
        Dimensional entropic change of the positive electrode open-circuit
        potential [V.K-1]
        """
        inputs = {"Positive particle stoichiometry": sto}
        return pybamm.FunctionParameter(
            "Positive electrode OCP entropic change [V.K-1]", inputs
        )

    def R_n_dimensional(self, x):
        """Negative particle radius as a function of through-cell distance"""
        inputs = {"Through-cell distance (x_n) [m]": x}
        return pybamm.FunctionParameter("Negative particle radius [m]", inputs)

    def R_p_dimensional(self, x):
        """Positive particle radius as a function of through-cell distance"""
        inputs = {"Through-cell distance (x_p) [m]": x}
        return pybamm.FunctionParameter("Positive particle radius [m]", inputs)

    def epsilon_s_n(self, x):
        """Negative electrode active material volume fraction"""
        inputs = {"Through-cell distance (x_n) [m]": x * self.L_x}
        return pybamm.FunctionParameter(
            "Negative electrode active material volume fraction", inputs
        )

    def epsilon_s_p(self, x):
        """Positive electrode active material volume fraction"""
        inputs = {"Through-cell distance (x_p) [m]": x * self.L_x}
        return pybamm.FunctionParameter(
            "Positive electrode active material volume fraction", inputs
        )

    def c_n_init_dimensional(self, x):
        """Initial concentration as a function of dimensionless position x"""
        inputs = {"Dimensionless through-cell position (x_n)": x}
        return pybamm.FunctionParameter(
            "Initial concentration in negative electrode [mol.m-3]", inputs
        )

    def c_p_init_dimensional(self, x):
        """Initial concentration as a function of dimensionless position x"""
        inputs = {"Dimensionless through-cell position (x_p)": x}
        return pybamm.FunctionParameter(
            "Initial concentration in positive electrode [mol.m-3]", inputs
        )

    def _set_scales(self):
        """Define the scales used in the non-dimensionalisation scheme"""

        # Microscale (typical values at electrode/current collector interface)
        self.R_n_typ = self.R_n_dimensional(0)
        self.R_p_typ = self.R_p_dimensional(self.L_x)
        if self.options["particle shape"] == "spherical":
            self.a_n_typ = 3 * self.epsilon_s_n(0) / self.R_n_typ
            self.a_p_typ = 3 * self.epsilon_s_p(1) / self.R_p_typ
        elif self.options["particle shape"] == "user":
            inputs = {"Through-cell distance (x_n) [m]": 0}
            self.a_n_typ = pybamm.FunctionParameter(
                "Negative electrode surface area to volume ratio [m-1]", inputs
            )
            inputs = {"Through-cell distance (x_p) [m]": self.L_x}
            self.a_p_typ = pybamm.FunctionParameter(
                "Positive electrode surface area to volume ratio [m-1]", inputs
            )

        # Concentration
        self.electrolyte_concentration_scale = self.c_e_typ
        self.negative_particle_concentration_scale = self.c_n_max
        self.positive_particle_concentration_scale = self.c_n_max

        # Electrical
        self.potential_scale = self.R * self.T_ref / self.F
        self.current_scale = self.i_typ
        self.j_scale_n = self.i_typ / (self.a_n_typ * self.L_x)
        self.j_scale_p = self.i_typ / (self.a_p_typ * self.L_x)

        # Reference OCP based on initial concentration at
        # current collector/electrode interface
        sto_n_init = self.c_n_init_dimensional(0) / self.c_n_max
        self.U_n_ref = self.U_n_dimensional(sto_n_init, self.T_ref)

        # Reference OCP based on initial concentration at
        # current collector/electrode interface
        sto_p_init = self.c_p_init_dimensional(1) / self.c_p_max
        self.U_p_ref = self.U_p_dimensional(sto_p_init, self.T_ref)

        # Reference exchange-current density
        self.j0_n_ref_dimensional = (
            self.j0_n_dimensional(self.c_e_typ, self.c_n_max / 2, self.T_ref) * 2
        )
        self.j0_p_ref_dimensional = (
            self.j0_p_dimensional(self.c_e_typ, self.c_p_max / 2, self.T_ref) * 2
        )

        # Thermal
        self.Delta_T = self.therm.Delta_T

        # Velocity scale
        self.velocity_scale = pybamm.Scalar(1)

        # Discharge timescale
        self.tau_discharge = self.F * self.c_n_max * self.L_x / self.i_typ

        # Reaction timescales
        self.tau_r_n = (
            self.F * self.c_n_max / (self.j0_n_ref_dimensional * self.a_n_typ)
        )
        self.tau_r_p = (
            self.F * self.c_p_max / (self.j0_p_ref_dimensional * self.a_p_typ)
        )

        # Electrolyte diffusion timescale
        self.D_e_typ = self.D_e_dimensional(self.c_e_typ, self.T_ref)
        self.tau_diffusion_e = self.L_x ** 2 / self.D_e_typ

        # Particle diffusion timescales
        self.tau_diffusion_n = self.R_n_typ ** 2 / self.D_n_dimensional(
            pybamm.Scalar(1), self.T_ref
        )
        self.tau_diffusion_p = self.R_p_typ ** 2 / self.D_p_dimensional(
            pybamm.Scalar(1), self.T_ref
        )

        # Thermal diffusion timescale
        self.tau_th_yz = self.therm.tau_th_yz

        # Choose discharge timescale
        self.timescale = self.tau_discharge

    def _set_dimensionless_parameters(self):
        """Defines the dimensionless parameters"""

        # Timescale ratios
        self.C_n = self.tau_diffusion_n / self.tau_discharge
        self.C_p = self.tau_diffusion_p / self.tau_discharge
        self.C_e = self.tau_diffusion_e / self.tau_discharge
        self.C_r_n = self.tau_r_n / self.tau_discharge
        self.C_r_p = self.tau_r_p / self.tau_discharge
        self.C_th = self.tau_th_yz / self.tau_discharge

        # Concentration ratios
        self.gamma_e = self.c_e_typ / self.c_n_max
        self.gamma_p = self.c_p_max / self.c_n_max

        # Macroscale Geometry
        self.l_cn = self.geo.l_cn
        self.l_n = self.geo.l_n
        self.l_s = self.geo.l_s
        self.l_p = self.geo.l_p
        self.l_cp = self.geo.l_cp
        self.l_x = self.geo.l_x
        self.l_y = self.geo.l_y
        self.l_z = self.geo.l_z
        self.a_cc = self.geo.a_cc
        self.a_cooling = self.geo.a_cooling
        self.v_cell = self.geo.v_cell
        self.l = self.geo.l
        self.delta = self.geo.delta

        # Tab geometry
        self.l_tab_n = self.geo.l_tab_n
        self.centre_y_tab_n = self.geo.centre_y_tab_n
        self.centre_z_tab_n = self.geo.centre_z_tab_n
        self.l_tab_p = self.geo.l_tab_p
        self.centre_y_tab_p = self.geo.centre_y_tab_p
        self.centre_z_tab_p = self.geo.centre_z_tab_p

        # Microscale geometry
        self.a_R_n = self.a_n_typ * self.R_n_typ
        self.a_R_p = self.a_p_typ * self.R_p_typ

        # Electrode Properties
        self.sigma_cn = (
            self.sigma_cn_dimensional * self.potential_scale / self.i_typ / self.L_x
        )
        self.sigma_n = self.sigma_n_dim * self.potential_scale / self.i_typ / self.L_x
        self.sigma_p = self.sigma_p_dim * self.potential_scale / self.i_typ / self.L_x
        self.sigma_cp = (
            self.sigma_cp_dimensional * self.potential_scale / self.i_typ / self.L_x
        )
        self.sigma_cn_prime = self.sigma_cn * self.delta ** 2
        self.sigma_n_prime = self.sigma_n * self.delta
        self.sigma_p_prime = self.sigma_p * self.delta
        self.sigma_cp_prime = self.sigma_cp * self.delta ** 2
        self.sigma_cn_dbl_prime = self.sigma_cn_prime * self.delta
        self.sigma_cp_dbl_prime = self.sigma_cp_prime * self.delta

        # Electrolyte Properties
        self.beta_surf = pybamm.Scalar(0)
        self.beta_surf_n = pybamm.Scalar(0)
        self.beta_surf_p = pybamm.Scalar(0)

        # Electrochemical Reactions
        self.C_dl_n = (
            self.C_dl_n_dimensional
            * self.potential_scale
            / self.j_scale_n
            / self.tau_discharge
        )
        self.C_dl_p = (
            self.C_dl_p_dimensional
            * self.potential_scale
            / self.j_scale_p
            / self.tau_discharge
        )

        # Electrical
        self.voltage_low_cut = (
            self.voltage_low_cut_dimensional - (self.U_p_ref - self.U_n_ref)
        ) / self.potential_scale
        self.voltage_high_cut = (
            self.voltage_high_cut_dimensional - (self.U_p_ref - self.U_n_ref)
        ) / self.potential_scale

        # Thermal
        self.rho_cn = self.therm.rho_cn
        self.rho_n = self.therm.rho_n
        self.rho_s = self.therm.rho_s
        self.rho_p = self.therm.rho_p
        self.rho_cp = self.therm.rho_cp

        self.lambda_cn = self.therm.lambda_cn
        self.lambda_n = self.therm.lambda_n
        self.lambda_s = self.therm.lambda_s
        self.lambda_p = self.therm.lambda_p
        self.lambda_cp = self.therm.lambda_cp

        self.Theta = self.therm.Theta

        self.h_edge = self.therm.h_edge
        self.h_tab_n = self.therm.h_tab_n
        self.h_tab_p = self.therm.h_tab_p
        self.h_cn = self.therm.h_cn
        self.h_cp = self.therm.h_cp
        self.h_total = self.therm.h_total

        self.B = (
            self.i_typ
            * self.R
            * self.T_ref
            * self.tau_th_yz
            / (self.therm.rho_eff_dim(self.T_ref) * self.F * self.Delta_T * self.L_x)
        )

        self.T_amb_dim = self.therm.T_amb_dim
        self.T_amb = self.therm.T_amb

        # SEI parameters
        self.C_sei_reaction_n = (self.j_scale_n / self.m_sei_dimensional) * pybamm.exp(
            -(self.F * self.U_n_ref / (2 * self.R * self.T_ref))
        )
        self.C_sei_reaction_p = (self.j_scale_p / self.m_sei_dimensional) * pybamm.exp(
            -(self.F * self.U_n_ref / (2 * self.R * self.T_ref))
        )

        self.C_sei_solvent_n = (
            self.j_scale_n
            * self.L_sei_0_dim
            / (self.c_sol_dimensional * self.F * self.D_sol_dimensional)
        )
        self.C_sei_solvent_p = (
            self.j_scale_p
            * self.L_sei_0_dim
            / (self.c_sol_dimensional * self.F * self.D_sol_dimensional)
        )

        self.C_sei_electron_n = (
            self.j_scale_n
            * self.F
            * self.L_sei_0_dim
            / (self.kappa_inner_dimensional * self.R * self.T_ref)
        )
        self.C_sei_electron_p = (
            self.j_scale_p
            * self.F
            * self.L_sei_0_dim
            / (self.kappa_inner_dimensional * self.R * self.T_ref)
        )

        self.C_sei_inter_n = (
            self.j_scale_n
            * self.L_sei_0_dim
            / (self.D_li_dimensional * self.c_li_0_dimensional * self.F)
        )
        self.C_sei_inter_p = (
            self.j_scale_p
            * self.L_sei_0_dim
            / (self.D_li_dimensional * self.c_li_0_dimensional * self.F)
        )

        self.U_inner_electron = self.F * self.U_inner_dimensional / self.R / self.T_ref

        self.R_sei_n = (
            self.F
            * self.j_scale_n
            * self.R_sei_dimensional
            * self.L_sei_0_dim
            / self.R
            / self.T_ref
        )
        self.R_sei_p = (
            self.F
            * self.j_scale_p
            * self.R_sei_dimensional
            * self.L_sei_0_dim
            / self.R
            / self.T_ref
        )

        self.v_bar = self.V_bar_outer_dimensional / self.V_bar_inner_dimensional
        self.c_sei_scale = (
            self.L_sei_0_dim * self.a_n_typ / self.V_bar_inner_dimensional
        )
        self.c_sei_outer_scale = (
            self.L_sei_0_dim * self.a_n_typ / self.V_bar_outer_dimensional
        )

        self.L_inner_0 = self.L_inner_0_dim / self.L_sei_0_dim
        self.L_outer_0 = self.L_outer_0_dim / self.L_sei_0_dim

        # ratio of SEI reaction scale to intercalation reaction
        self.Gamma_SEI_n = (
            self.V_bar_inner_dimensional * self.j_scale_n * self.tau_discharge
        ) / (self.F * self.L_sei_0_dim)
        self.Gamma_SEI_p = (
            self.V_bar_inner_dimensional * self.j_scale_p * self.tau_discharge
        ) / (self.F * self.L_sei_0_dim)

        # EC reaction
        self.C_ec_n = (
            self.L_sei_0_dim
            * self.j_scale_n
            / (self.F * self.c_ec_0_dim * self.D_ec_dim)
        )
        self.C_sei_ec_n = (
            self.F
            * self.k_sei_dim
            * self.c_ec_0_dim
            / self.j_scale_n
            * (
                pybamm.exp(
                    -(
                        self.F
                        * (self.U_n_ref - self.U_sei_dim)
                        / (2 * self.R * self.T_ref)
                    )
                )
            )
        )
        self.beta_sei_n = self.a_n_typ * self.L_sei_0_dim * self.Gamma_SEI_n
        self.c_sei_init = self.c_ec_0_dim / self.c_sei_outer_scale

        # lithium plating parameters
        self.c_Li_typ = self.c_e_typ
        self.c_plated_Li_0 = self.c_plated_Li_0_dim / self.c_Li_typ

        # ratio of lithium plating reaction scaled to intercalation reaction
        self.Gamma_plating = (self.a_n_typ * self.j_scale_n * self.tau_discharge) / (
<<<<<<< HEAD
            self.F * self.c_e_typ
        )
=======
            self.F * self.c_Li_typ
        )

        self.beta_plating = self.Gamma_plating * self.V_bar_plated_Li * self.c_Li_typ
>>>>>>> e71a200d

        # Initial conditions
        self.epsilon_n_init = pybamm.Parameter("Negative electrode porosity")
        self.epsilon_s_init = pybamm.Parameter("Separator porosity")
        self.epsilon_p_init = pybamm.Parameter("Positive electrode porosity")
        self.epsilon_init = pybamm.Concatenation(
            self.epsilon_n, self.epsilon_s, self.epsilon_p
        )
        self.T_init = self.therm.T_init
        self.c_e_init = self.c_e_init_dimensional / self.c_e_typ

        # Dimensionless mechanical parameters
        self.rho_cr_n = self.rho_cr_n_dim * self.l_cr_n_0 * self.w_cr
        self.rho_cr_p = self.rho_cr_p_dim * self.l_cr_p_0 * self.w_cr
        self.theta_p = self.theta_p_dim * self.c_p_max / self.Delta_T
        self.theta_n = self.theta_n_dim * self.c_n_max / self.Delta_T
        self.c_p_0 = self.c_p_0_dim / self.c_p_max
        self.c_n_0 = self.c_n_0_dim / self.c_n_max
        self.t0_cr = 3600 / self.C_rate / self.timescale
        # normalised typical time for one cycle
        self.stress_critical_n = self.stress_critical_n_dim / self.E_n
        self.stress_critical_p = self.stress_critical_p_dim / self.E_p

    def chi(self, c_e, T):
        """
        Thermodynamic factor:
            (1-2*t_plus) is for Nernst-Planck,
            2*(1-t_plus) for Stefan-Maxwell,
        see Bizeray et al (2016) "Resolving a discrepancy ...".
        """
        return (2 * (1 - self.t_plus(c_e, T))) * (self.one_plus_dlnf_dlnc(c_e, T))

    def t_plus(self, c_e, T):
        """Cation transference number (dimensionless)"""
        inputs = {
            "Electrolyte concentration [mol.m-3]": c_e * self.c_e_typ,
            "Temperature [K]": self.Delta_T * T + self.T_ref,
        }
        return pybamm.FunctionParameter("Cation transference number", inputs)

    def one_plus_dlnf_dlnc(self, c_e, T):
        """Thermodynamic factor (dimensionless)"""
        inputs = {
            "Electrolyte concentration [mol.m-3]": c_e * self.c_e_typ,
            "Temperature [K]": self.Delta_T * T + self.T_ref,
        }
        return pybamm.FunctionParameter("1 + dlnf/dlnc", inputs)

    def D_e(self, c_e, T):
        """Dimensionless electrolyte diffusivity"""
        c_e_dimensional = c_e * self.c_e_typ
        T_dim = self.Delta_T * T + self.T_ref
        return self.D_e_dimensional(c_e_dimensional, T_dim) / self.D_e_typ

    def kappa_e(self, c_e, T):
        """Dimensionless electrolyte conductivity"""
        c_e_dimensional = c_e * self.c_e_typ
        kappa_scale = self.F ** 2 * self.D_e_typ * self.c_e_typ / (self.R * self.T_ref)
        T_dim = self.Delta_T * T + self.T_ref
        return self.kappa_e_dimensional(c_e_dimensional, T_dim) / kappa_scale

    def D_n(self, c_s_n, T):
        """Dimensionless negative particle diffusivity"""
        sto = c_s_n
        T_dim = self.Delta_T * T + self.T_ref
        return self.D_n_dimensional(sto, T_dim) / self.D_n_dimensional(
            pybamm.Scalar(1), self.T_ref
        )

    def D_p(self, c_s_p, T):
        """Dimensionless positive particle diffusivity"""
        sto = c_s_p
        T_dim = self.Delta_T * T + self.T_ref
        return self.D_p_dimensional(sto, T_dim) / self.D_p_dimensional(
            pybamm.Scalar(1), self.T_ref
        )

    def j0_n(self, c_e, c_s_surf, T):
        """Dimensionless negative exchange-current density"""
        c_e_dim = c_e * self.c_e_typ
        c_s_surf_dim = c_s_surf * self.c_n_max
        T_dim = self.Delta_T * T + self.T_ref

        return (
            self.j0_n_dimensional(c_e_dim, c_s_surf_dim, T_dim)
            / self.j0_n_ref_dimensional
        )

    def j0_p(self, c_e, c_s_surf, T):
        """Dimensionless positive exchange-current density"""
        c_e_dim = c_e * self.c_e_typ
        c_s_surf_dim = c_s_surf * self.c_p_max
        T_dim = self.Delta_T * T + self.T_ref

        return (
            self.j0_p_dimensional(c_e_dim, c_s_surf_dim, T_dim)
            / self.j0_p_ref_dimensional
        )

    def j0_stripping(self, c_e, c_Li, T):
        """Dimensionless exchange-current density for stripping"""
        c_e_dim = c_e * self.c_e_typ
        c_Li_dim = c_Li * self.c_Li_typ
        T_dim = self.Delta_T * T + self.T_ref

        return self.j0_stripping_dimensional(c_e_dim, c_Li_dim, T_dim) / self.j_scale_n

    def j0_plating(self, c_e, c_Li, T):
        """Dimensionless reverse plating current"""
        c_e_dim = c_e * self.c_e_typ
        c_Li_dim = c_Li * self.c_Li_typ
        T_dim = self.Delta_T * T + self.T_ref

        return self.j0_plating_dimensional(c_e_dim, c_Li_dim, T_dim) / self.j_scale_n

    def U_n(self, c_s_n, T):
        """Dimensionless open-circuit potential in the negative electrode"""
        sto = c_s_n
        T_dim = self.Delta_T * T + self.T_ref
        return (self.U_n_dimensional(sto, T_dim) - self.U_n_ref) / self.potential_scale

    def U_p(self, c_s_p, T):
        """Dimensionless open-circuit potential in the positive electrode"""
        sto = c_s_p
        T_dim = self.Delta_T * T + self.T_ref
        return (self.U_p_dimensional(sto, T_dim) - self.U_p_ref) / self.potential_scale

    def dUdT_n(self, c_s_n):
        """Dimensionless entropic change in negative open-circuit potential"""
        sto = c_s_n
        return self.dUdT_n_dimensional(sto) * self.Delta_T / self.potential_scale

    def dUdT_p(self, c_s_p):
        """Dimensionless entropic change in positive open-circuit potential"""
        sto = c_s_p
        return self.dUdT_p_dimensional(sto) * self.Delta_T / self.potential_scale

    def R_n(self, x):
        """
        Dimensionless negative particle radius as a function of dimensionless
        position x
        """
        x_dim = x * self.L_x
        return self.R_n_dimensional(x_dim) / self.R_n_typ

    def R_p(self, x):
        """
        Dimensionless positive particle radius as a function of dimensionless
        position x
        """
        x_dim = x * self.L_x
        return self.R_p_dimensional(x_dim) / self.R_p_typ

    def c_n_init(self, x):
        """
        Dimensionless initial concentration as a function of dimensionless position x
        """
        return self.c_n_init_dimensional(x) / self.c_n_max

    def c_p_init(self, x):
        """
        Dimensionless initial concentration as a function of dimensionless position x
        """
        return self.c_p_init_dimensional(x) / self.c_p_max

    def rho(self, T):
        """Dimensionless effective volumetric heat capacity"""
        return (
            self.rho_cn(T) * self.l_cn
            + self.rho_n(T) * self.l_n
            + self.rho_s(T) * self.l_s
            + self.rho_p(T) * self.l_p
            + self.rho_cp(T) * self.l_cp
        ) / self.l

    def _set_input_current(self):
        """Set the input current"""

        self.dimensional_current_with_time = pybamm.FunctionParameter(
            "Current function [A]", {"Time [s]": pybamm.t * self.timescale}
        )
        self.dimensional_current_density_with_time = (
            self.dimensional_current_with_time
            / (self.n_electrodes_parallel * self.geo.A_cc)
        )
        self.current_with_time = (
            self.dimensional_current_with_time
            / self.I_typ
            * pybamm.Function(np.sign, self.I_typ)
        )

    def t_n_change(self, sto):
        """
        Dimentionless volume change for the negative electrode;
        sto should be R-averaged
        """
        return pybamm.FunctionParameter(
            "Negative electrode volume change", {"Particle stoichiometry": sto}
        )

    def t_p_change(self, sto):
        """
        Dimentionless volume change for the positive electrode;
        sto should be R-averaged
        """
        return pybamm.FunctionParameter(
            "Positive electrode volume change", {"Particle stoichiometry": sto}
        )

    def k_cr_p(self, T):
        """
        Dimentionless cracking rate for the positive electrode;
        """
        T_dim = self.Delta_T * T + self.T_ref
        delta_k_cr = self.E_p ** self.m_cr_p * self.l_cr_p_0 ** (self.m_cr_p / 2 - 1)
        return (
            pybamm.FunctionParameter(
                "Positive electrode cracking rate", {"Temperature [K]": T_dim}
            )
            * delta_k_cr
        )

    def k_cr_n(self, T):
        """
        Dimentionless cracking rate for the negative electrode;
        """
        T_dim = self.Delta_T * T + self.T_ref
        delta_k_cr = self.E_n ** self.m_cr_n * self.l_cr_n_0 ** (self.m_cr_n / 2 - 1)
        return (
            pybamm.FunctionParameter(
                "Negative electrode cracking rate", {"Temperature [K]": T_dim}
            )
            * delta_k_cr
        )

    @property
    def options(self):
        return self._options

    @options.setter
    def options(self, extra_options):
        extra_options = extra_options or {}

        # Default options
        options = {"particle shape": "spherical", "particle cracking": "none"}

        # All model options get passed to the parameter class, so we just need
        # to update the options in the default options and ignore the rest
        for name, opt in extra_options.items():
            if name in options:
                options[name] = opt

        # Check the options are valid (this check also happens in 'BaseBatteryModel',
        # but we check here incase the parameter class is instantiated separetly
        # from the model)
        if options["particle shape"] not in ["spherical", "user"]:
            raise pybamm.OptionError(
                "particle shape '{}' not recognised".format(options["particle shape"])
            )

        if options["particle cracking"] not in [
            "none",
            "no cracking",
            "positive",
            "negative",
            "both",
        ]:
            raise pybamm.OptionError(
                "particle cracking '{}' not recognised".format(
                    options["particle cracking"]
                )
            )
        self._options = options<|MERGE_RESOLUTION|>--- conflicted
+++ resolved
@@ -759,15 +759,10 @@
 
         # ratio of lithium plating reaction scaled to intercalation reaction
         self.Gamma_plating = (self.a_n_typ * self.j_scale_n * self.tau_discharge) / (
-<<<<<<< HEAD
-            self.F * self.c_e_typ
-        )
-=======
             self.F * self.c_Li_typ
         )
 
         self.beta_plating = self.Gamma_plating * self.V_bar_plated_Li * self.c_Li_typ
->>>>>>> e71a200d
 
         # Initial conditions
         self.epsilon_n_init = pybamm.Parameter("Negative electrode porosity")
