#
# Class for quick plotting of variables from models
#
import numpy as np
import pybamm
from collections import defaultdict


class LoopList(list):
<<<<<<< HEAD
    """A list which loops over itself when accessing an
    index so that it never runs out"""
=======
    """
    A list which loops over itself when accessing an index so that it never runs out
    """
>>>>>>> e1c51a29

    def __getitem__(self, i):
        # implement looping by calling "(i) modulo (length of list)"
        return super().__getitem__(i % len(self))


def ax_min(data):
    """Calculate appropriate minimum axis value for plotting"""
    data_min = np.nanmin(data)
    if data_min <= 0:
        return 1.04 * data_min
    else:
        return 0.96 * data_min


def ax_max(data):
    """Calculate appropriate maximum axis value for plotting"""
    data_max = np.nanmax(data)
    if data_max <= 0:
        return 0.96 * data_max
    else:
        return 1.04 * data_max


def split_long_string(title, max_words=4):
    """Get title in a nice format"""
    words = title.split()
    # Don't split if fits on one line, don't split just for units
    if len(words) <= max_words or words[max_words].startswith("["):
        return title
    else:
        first_line = (" ").join(words[:max_words])
        second_line = (" ").join(words[max_words:])
        return first_line + "\n" + second_line


def close_plots():
    """Close all open figures"""
    import matplotlib.pyplot as plt

    plt.close("all")


class QuickPlot(object):
    """
    Generates a quick plot of a subset of key outputs of the model so that the model
    outputs can be easily assessed.

    Parameters
    ----------
    solutions: (iter of) :class:`pybamm.Solution` or :class:`pybamm.Simulation`
        The numerical solution(s) for the model(s), or the simulation object(s)
        containing the solution(s).
    output_variables : list of str, optional
        List of variables to plot
    labels : list of str, optional
        Labels for the different models. Defaults to model names
    colors : list of str, optional
        The colors to loop over when plotting. Defaults to
        ["r", "b", "k", "g", "m", "c"]
    linestyles : list of str, optional
        The linestyles to loop over when plotting. Defaults to ["-", ":", "--", "-."]
    figsize : tuple of floats, optional
        The size of the figure to make
    time_unit : str, optional
        Format for the time output ("hours", "minutes" or "seconds")
    spatial_unit : str, optional
        Format for the spatial axes ("m", "mm" or "um")
    variable_limits : str or dict of str, optional
        How to set the axis limits (for 0D or 1D variables) or colorbar limits (for 2D
        variables). Options are:

        - "fixed" (default): keep all axes fixes so that all data is visible
        - "tight": make axes tight to plot at each time
        - dictionary: fine-grain control for each variable, can be either "fixed" or \
        "tight" or a specific tuple (lower, upper).

    """

    def __init__(
        self,
        solutions,
        output_variables=None,
        labels=None,
        colors=None,
        linestyles=None,
        figsize=None,
        time_unit=None,
        spatial_unit="um",
        variable_limits="fixed",
    ):
        if isinstance(solutions, (pybamm.Solution, pybamm.Simulation)):
            solutions = [solutions]
        elif not isinstance(solutions, list):
            raise TypeError(
                "solutions must be 'pybamm.Solution' or 'pybamm.Simulation' or list"
            )

        # Extract solution from any simulations
        for idx, sol in enumerate(solutions):
            if isinstance(sol, pybamm.Simulation):
                # 'sol' is actually a 'Simulation' object here so it has a 'Solution'
                # attribute
                solutions[idx] = sol.solution

        models = [solution.all_models[0] for solution in solutions]

        # Set labels
        if labels is None:
            self.labels = [model.name for model in models]
        else:
            if len(labels) != len(models):
                raise ValueError(
                    "labels '{}' have different length to models '{}'".format(
                        labels, [model.name for model in models]
                    )
                )
            self.labels = labels

        # Set colors, linestyles, figsize, axis limits
        # call LoopList to make sure list index never runs out
        self.colors = LoopList(colors or ["r", "b", "k", "g", "m", "c"])
        self.linestyles = LoopList(linestyles or ["-", ":", "--", "-."])
        self.figsize = figsize or (15, 8)

        # Spatial scales (default to 1 if information not in model)
        if spatial_unit == "m":
            self.spatial_factor = 1
            self.spatial_unit = "m"
        elif spatial_unit == "mm":
            self.spatial_factor = 1e3
            self.spatial_unit = "mm"
        elif spatial_unit == "um":  # micrometers
            self.spatial_factor = 1e6
            self.spatial_unit = "$\mu m$"
        else:
            raise ValueError("spatial unit '{}' not recognized".format(spatial_unit))

        # Time parameters
        self.ts_seconds = [
            solution.t * solution.timescale_eval for solution in solutions
        ]
        min_t = np.min([t[0] for t in self.ts_seconds])
        max_t = np.max([t[-1] for t in self.ts_seconds])

        # Set timescale
        if time_unit is None:
            # defaults depend on how long the simulation is
            if max_t >= 3600:
                time_scaling_factor = 3600  # time in hours
                self.time_unit = "h"
            else:
                time_scaling_factor = 1  # time in seconds
                self.time_unit = "s"
        elif time_unit == "seconds":
            time_scaling_factor = 1
            self.time_unit = "s"
        elif time_unit == "minutes":
            time_scaling_factor = 60
            self.time_unit = "min"
        elif time_unit == "hours":
            time_scaling_factor = 3600
            self.time_unit = "h"
        else:
            raise ValueError("time unit '{}' not recognized".format(time_unit))
        self.time_scaling_factor = time_scaling_factor
        self.min_t = min_t / time_scaling_factor
        self.max_t = max_t / time_scaling_factor

        # Default output variables for lead-acid and lithium-ion
        if output_variables is None:
            if isinstance(models[0], pybamm.lithium_ion.BaseModel):
                output_variables = [
                    "Negative particle surface concentration [mol.m-3]",
                    "Electrolyte concentration [mol.m-3]",
                    "Positive particle surface concentration [mol.m-3]",
                    "Current [A]",
                    "Negative electrode potential [V]",
                    "Electrolyte potential [V]",
                    "Positive electrode potential [V]",
                    "Terminal voltage [V]",
                ]
            elif isinstance(models[0], pybamm.lead_acid.BaseModel):
                output_variables = [
                    "Interfacial current density [A.m-2]",
                    "Electrolyte concentration [mol.m-3]",
                    "Current [A]",
                    "Porosity",
                    "Electrolyte potential [V]",
                    "Terminal voltage [V]",
                ]

        # Prepare dictionary of variables
        # output_variables is a list of strings or lists, e.g.
        # ["var 1", ["variable 2", "var 3"]]
        output_variable_tuples = []
        self.variable_limits = {}
        for variable_list in output_variables:
            # Make sure we always have a list of lists of variables, e.g.
            # [["var 1"], ["variable 2", "var 3"]]
            if isinstance(variable_list, str):
                variable_list = [variable_list]

            # Store the key as a tuple
            variable_tuple = tuple(variable_list)
            output_variable_tuples.append(variable_tuple)

            # axis limits
            if variable_limits in ["fixed", "tight"]:
                self.variable_limits[variable_tuple] = variable_limits
            else:
                # If there is only one variable, extract it
                if len(variable_tuple) == 1:
                    variable = variable_tuple[0]
                else:
                    variable = variable_tuple
                try:
                    self.variable_limits[variable_tuple] = variable_limits[variable]
                except KeyError:
                    # if variable_tuple is not provided, default to "fixed"
                    self.variable_limits[variable_tuple] = "fixed"
                except TypeError:
                    raise TypeError(
                        "variable_limits must be 'fixed', 'tight', or a dict"
                    )

        self.set_output_variables(output_variable_tuples, solutions)
        self.reset_axis()

    def set_output_variables(self, output_variables, solutions):
        # Set up output variables
        self.variables = {}
        self.spatial_variable_dict = {}
        self.first_dimensional_spatial_variable = {}
        self.second_dimensional_spatial_variable = {}
        self.is_x_r = {}
        self.is_y_z = {}

        # Calculate subplot positions based on number of variables supplied
        self.subplot_positions = {}
        self.n_rows = int(len(output_variables) // np.sqrt(len(output_variables)))
        self.n_cols = int(np.ceil(len(output_variables) / self.n_rows))

        for k, variable_tuple in enumerate(output_variables):
            # Prepare list of variables
            variables = [None] * len(solutions)

            # process each variable in variable_list for each model
            for i, solution in enumerate(solutions):
                # variables lists of lists, so variables[i] is a list
                variables[i] = []
                for var in variable_tuple:
                    sol = solution[var]
                    # Check variable isn't all-nan
                    if np.all(np.isnan(sol.entries)):
                        raise ValueError("All-NaN variable '{}' provided".format(var))
                    # If ok, add to the list of solutions
                    else:
                        variables[i].append(sol)

            # Make sure variables have the same dimensions and domain
            # just use the first solution to check this
            first_solution = variables[0]
            first_variable = first_solution[0]
            domain = first_variable.domain
            # check all other solutions against the first solution
            for idx, variable in enumerate(first_solution):
                if variable.domain != domain:
                    raise ValueError(
                        "Mismatching variable domains. "
                        "'{}' has domain '{}', but '{}' has domain '{}'".format(
                            variable_tuple[0],
                            domain,
                            variable_tuple[idx],
                            variable.domain,
                        )
                    )
                self.spatial_variable_dict[variable_tuple] = {}

            # Set the x variable (i.e. "x" or "r" for any one-dimensional variables)
            if first_variable.dimensions == 1:
                (spatial_var_name, spatial_var_value) = self.get_spatial_var(
                    variable_tuple, first_variable, "first"
                )
                self.spatial_variable_dict[variable_tuple] = {
                    spatial_var_name: spatial_var_value
                }
                self.first_dimensional_spatial_variable[variable_tuple] = (
                    spatial_var_value * self.spatial_factor
                )

            elif first_variable.dimensions == 2:
                # Don't allow 2D variables if there are multiple solutions
                if len(variables) > 1:
                    raise NotImplementedError(
                        "Cannot plot 2D variables when comparing multiple solutions, "
                        "but '{}' is 2D".format(variable_tuple[0])
                    )
                # But do allow if just a single solution
                else:
                    # Add both spatial variables to the variable_tuples
                    (
                        first_spatial_var_name,
                        first_spatial_var_value,
                    ) = self.get_spatial_var(variable_tuple, first_variable, "first")
                    (
                        second_spatial_var_name,
                        second_spatial_var_value,
                    ) = self.get_spatial_var(variable_tuple, first_variable, "second")
                    self.spatial_variable_dict[variable_tuple] = {
                        first_spatial_var_name: first_spatial_var_value,
                        second_spatial_var_name: second_spatial_var_value,
                    }
                    self.first_dimensional_spatial_variable[variable_tuple] = (
                        first_spatial_var_value * self.spatial_factor
                    )
                    self.second_dimensional_spatial_variable[variable_tuple] = (
                        second_spatial_var_value * self.spatial_factor
                    )
                    if first_spatial_var_name == "r" and second_spatial_var_name == "x":
                        self.is_x_r[variable_tuple] = True
                        self.is_y_z[variable_tuple] = False
                    elif (
                        first_spatial_var_name == "y" and second_spatial_var_name == "z"
                    ):
                        self.is_x_r[variable_tuple] = False
                        self.is_y_z[variable_tuple] = True
                    else:
                        self.is_x_r[variable_tuple] = False
                        self.is_y_z[variable_tuple] = False

            # Store variables and subplot position
            self.variables[variable_tuple] = variables
            self.subplot_positions[variable_tuple] = (self.n_rows, self.n_cols, k + 1)

    def get_spatial_var(self, key, variable, dimension):
        """Return the appropriate spatial variable(s)"""

        # Extract name and dimensionless value
        # Special case for current collector, which is 2D but in a weird way (both
        # first and second variables are in the same domain, not auxiliary domain)
        if dimension == "first":
            spatial_var_name = variable.first_dimension
            spatial_var_value = variable.first_dim_pts
            domain = variable.domain[0]
        elif dimension == "second":
            spatial_var_name = variable.second_dimension
            spatial_var_value = variable.second_dim_pts
            if variable.domain[0] == "current collector":
                domain = "current collector"
            else:
                domain = variable.auxiliary_domains["secondary"][0]

        if domain == "current collector":
            domain += " {}".format(spatial_var_name)

        return spatial_var_name, spatial_var_value

    def reset_axis(self):
        """
        Reset the axis limits to the default values.
        These are calculated to fit around the minimum and maximum values of all the
        variables in each subplot
        """
        self.axis_limits = {}
        for key, variable_lists in self.variables.items():
            if variable_lists[0][0].dimensions == 0:
                x_min = self.min_t
                x_max = self.max_t
            elif variable_lists[0][0].dimensions == 1:
                x_min = self.first_dimensional_spatial_variable[key][0]
                x_max = self.first_dimensional_spatial_variable[key][-1]
            elif variable_lists[0][0].dimensions == 2:
                # different order based on whether the domains are x-r, x-z or y-z
                if self.is_x_r[key] is True:
                    x_min = self.second_dimensional_spatial_variable[key][0]
                    x_max = self.second_dimensional_spatial_variable[key][-1]
                    y_min = self.first_dimensional_spatial_variable[key][0]
                    y_max = self.first_dimensional_spatial_variable[key][-1]
                else:
                    x_min = self.first_dimensional_spatial_variable[key][0]
                    x_max = self.first_dimensional_spatial_variable[key][-1]
                    y_min = self.second_dimensional_spatial_variable[key][0]
                    y_max = self.second_dimensional_spatial_variable[key][-1]

                # Create axis for contour plot
                self.axis_limits[key] = [x_min, x_max, y_min, y_max]

            # Get min and max variable values
            if self.variable_limits[key] == "fixed":
                # fixed variable limits: calculate "globlal" min and max
                spatial_vars = self.spatial_variable_dict[key]
                var_min = np.min(
                    [
                        ax_min(var(self.ts_seconds[i], **spatial_vars, warn=False))
                        for i, variable_list in enumerate(variable_lists)
                        for var in variable_list
                    ]
                )
                var_max = np.max(
                    [
                        ax_max(var(self.ts_seconds[i], **spatial_vars, warn=False))
                        for i, variable_list in enumerate(variable_lists)
                        for var in variable_list
                    ]
                )
                if var_min == var_max:
                    var_min -= 1
                    var_max += 1
            elif self.variable_limits[key] == "tight":
                # tight variable limits: axes will adjust each time
                var_min, var_max = None, None
            else:
                # user-specified axis limits
                var_min, var_max = self.variable_limits[key]

            if variable_lists[0][0].dimensions in [0, 1]:
                self.axis_limits[key] = [x_min, x_max, var_min, var_max]
            else:
                self.variable_limits[key] = (var_min, var_max)
            if (
                var_min is not None
                and var_max is not None
                and (np.isnan(var_min) or np.isnan(var_max))
            ):  # pragma: no cover
                raise ValueError(f"Axis limits cannot be NaN for variables '{key}'")

    def plot(self, t):
        """Produces a quick plot with the internal states at time t.

        Parameters
        ----------
        t : float
            Dimensional time (in 'time_units') at which to plot.
        """

        import matplotlib.pyplot as plt
        import matplotlib.gridspec as gridspec
        from matplotlib import cm, colors

        t_in_seconds = t * self.time_scaling_factor
        self.fig = plt.figure(figsize=self.figsize)

        self.gridspec = gridspec.GridSpec(self.n_rows, self.n_cols)
        self.plots = {}
        self.time_lines = {}
        self.colorbars = {}
        self.axes = []

        # initialize empty handles, to be created only if the appropriate plots are made
        solution_handles = []

        if self.n_cols == 1:
            fontsize = 30
        else:
            fontsize = 42 // self.n_cols

        for k, (key, variable_lists) in enumerate(self.variables.items()):
            ax = self.fig.add_subplot(self.gridspec[k])
            self.axes.append(ax)
            x_min, x_max, y_min, y_max = self.axis_limits[key]
            ax.set_xlim(x_min, x_max)
            if y_min is not None and y_max is not None:
                ax.set_ylim(y_min, y_max)
            ax.xaxis.set_major_locator(plt.MaxNLocator(3))
            self.plots[key] = defaultdict(dict)
            variable_handles = []
            # Set labels for the first subplot only (avoid repetition)
            if variable_lists[0][0].dimensions == 0:
                # 0D plot: plot as a function of time, indicating time t with a line
                ax.set_xlabel("Time [{}]".format(self.time_unit), fontsize=fontsize)
                for i, variable_list in enumerate(variable_lists):
                    for j, variable in enumerate(variable_list):
                        if len(variable_list) == 1:
                            # single variable -> use linestyle to differentiate model
                            linestyle = self.linestyles[i]
                        else:
                            # multiple variables -> use linestyle to differentiate
                            # variables (color differentiates models)
                            linestyle = self.linestyles[j]
                        full_t = self.ts_seconds[i]
                        (self.plots[key][i][j],) = ax.plot(
                            full_t / self.time_scaling_factor,
                            variable(full_t, warn=False),
                            lw=2,
                            color=self.colors[i],
                            linestyle=linestyle,
                        )
                        variable_handles.append(self.plots[key][0][j])
                    solution_handles.append(self.plots[key][i][0])
                y_min, y_max = ax.get_ylim()
                ax.set_ylim(y_min, y_max)
                (self.time_lines[key],) = ax.plot(
                    [
                        t_in_seconds / self.time_scaling_factor,
                        t_in_seconds / self.time_scaling_factor,
                    ],
                    [y_min, y_max],
                    "k--",
                )
            elif variable_lists[0][0].dimensions == 1:
                # 1D plot: plot as a function of x at time t
                # Read dictionary of spatial variables
                spatial_vars = self.spatial_variable_dict[key]
                spatial_var_name = list(spatial_vars.keys())[0]
                ax.set_xlabel(
                    "{} [{}]".format(spatial_var_name, self.spatial_unit),
                    fontsize=fontsize,
                )
                for i, variable_list in enumerate(variable_lists):
                    for j, variable in enumerate(variable_list):
                        if len(variable_list) == 1:
                            # single variable -> use linestyle to differentiate model
                            linestyle = self.linestyles[i]
                        else:
                            # multiple variables -> use linestyle to differentiate
                            # variables (color differentiates models)
                            linestyle = self.linestyles[j]
                        (self.plots[key][i][j],) = ax.plot(
                            self.first_dimensional_spatial_variable[key],
                            variable(t_in_seconds, **spatial_vars, warn=False),
                            lw=2,
                            color=self.colors[i],
                            linestyle=linestyle,
                            zorder=10,
                        )
                        variable_handles.append(self.plots[key][0][j])
                    solution_handles.append(self.plots[key][i][0])
                # add dashed lines for boundaries between subdomains
                y_min, y_max = ax.get_ylim()
                ax.set_ylim(y_min, y_max)
                for boundary in variable_lists[0][0].internal_boundaries:
                    boundary_scaled = boundary * self.spatial_factor
                    ax.plot(
                        [boundary_scaled, boundary_scaled],
                        [y_min, y_max],
                        color="0.5",
                        lw=1,
                        zorder=0,
                    )
            elif variable_lists[0][0].dimensions == 2:
                # Read dictionary of spatial variables
                spatial_vars = self.spatial_variable_dict[key]
                # there can only be one entry in the variable list
                variable = variable_lists[0][0]
                # different order based on whether the domains are x-r, x-z or y-z
                if self.is_x_r[key] is True:
                    x_name = list(spatial_vars.keys())[1][0]
                    y_name = list(spatial_vars.keys())[0][0]
                    x = self.second_dimensional_spatial_variable[key]
                    y = self.first_dimensional_spatial_variable[key]
                    var = variable(t_in_seconds, **spatial_vars, warn=False)
                else:
                    x_name = list(spatial_vars.keys())[0][0]
                    y_name = list(spatial_vars.keys())[1][0]
                    x = self.first_dimensional_spatial_variable[key]
                    y = self.second_dimensional_spatial_variable[key]
                    # need to transpose if domain is x-z
                    if self.is_y_z[key] is True:
                        var = variable(t_in_seconds, **spatial_vars, warn=False)
                    else:
                        var = variable(t_in_seconds, **spatial_vars, warn=False).T
                ax.set_xlabel(
                    "{} [{}]".format(x_name, self.spatial_unit), fontsize=fontsize
                )
                ax.set_ylabel(
                    "{} [{}]".format(y_name, self.spatial_unit), fontsize=fontsize
                )
                vmin, vmax = self.variable_limits[key]
                # store the plot and the var data (for testing) as cant access
                # z data from QuadMesh or QuadContourSet object
                if self.is_y_z[key] is True:
                    self.plots[key][0][0] = ax.pcolormesh(
                        x,
                        y,
                        var,
                        vmin=vmin,
                        vmax=vmax,
                        cmap="coolwarm",
                        shading="gouraud",
                    )
                else:
                    self.plots[key][0][0] = ax.contourf(
                        x, y, var, levels=100, vmin=vmin, vmax=vmax, cmap="coolwarm"
                    )
                self.plots[key][0][1] = var
                if vmin is None and vmax is None:
                    vmin = ax_min(var)
                    vmax = ax_max(var)
                self.colorbars[key] = self.fig.colorbar(
                    cm.ScalarMappable(
                        colors.Normalize(vmin=vmin, vmax=vmax), cmap="coolwarm"
                    ),
                    ax=ax,
                )
            # Set either y label or legend entries
            if len(key) == 1:
                title = split_long_string(key[0])
                ax.set_title(title, fontsize=fontsize)
            else:
                ax.legend(
                    variable_handles,
                    [split_long_string(s, 6) for s in key],
                    bbox_to_anchor=(0.5, 1),
                    fontsize=8,
                    loc="lower center",
                )

        # Set global legend
        if len(solution_handles) > 0:
            self.fig.legend(solution_handles, self.labels, loc="lower right")

        # Fix layout
        bottom = 0.05 + 0.03 * max((len(self.labels) - 2), 0)
        self.gridspec.tight_layout(self.fig, rect=[0, bottom, 1, 1])

    def dynamic_plot(self, testing=False, step=None):
        """
        Generate a dynamic plot with a slider to control the time.

        Parameters
        ----------
        step : float
            For notebook mode, size of steps to allow in the slider. Defaults to 1/100th
            of the total time.
        testing : bool
            Whether to actually make the plot (turned off for unit tests)

        """
        if pybamm.is_notebook():  # pragma: no cover
            import ipywidgets as widgets

            step = step or self.max_t / 100
            widgets.interact(
                self.plot,
                t=widgets.FloatSlider(min=0, max=self.max_t, step=step, value=0),
                continuous_update=False,
            )
        else:
            import matplotlib.pyplot as plt
            from matplotlib.widgets import Slider

            # create an initial plot at time 0
            self.plot(0)

            axcolor = "lightgoldenrodyellow"
            ax_slider = plt.axes([0.315, 0.02, 0.37, 0.03], facecolor=axcolor)
            self.slider = Slider(
                ax_slider, "Time [{}]".format(self.time_unit), 0, self.max_t, valinit=0
            )
            self.slider.on_changed(self.slider_update)

            if not testing:  # pragma: no cover
                plt.show()

    def slider_update(self, t):
        """
        Update the plot in self.plot() with values at new time
        """
        from matplotlib import cm, colors

        time_in_seconds = t * self.time_scaling_factor
        for k, (key, plot) in enumerate(self.plots.items()):
            ax = self.axes[k]
            if self.variables[key][0][0].dimensions == 0:
                self.time_lines[key].set_xdata([t])
            elif self.variables[key][0][0].dimensions == 1:
                var_min = np.inf
                var_max = -np.inf
                for i, variable_lists in enumerate(self.variables[key]):
                    for j, variable in enumerate(variable_lists):
                        var = variable(
                            time_in_seconds,
                            **self.spatial_variable_dict[key],
                            warn=False,
                        )
                        plot[i][j].set_ydata(var)
                        var_min = min(var_min, np.nanmin(var))
                        var_max = max(var_max, np.nanmax(var))
                # update boundaries between subdomains
                y_min, y_max = self.axis_limits[key][2:]
                if y_min is None and y_max is None:
                    y_min, y_max = ax_min(var_min), ax_max(var_max)
                    ax.set_ylim(y_min, y_max)
                    for boundary in self.variables[key][0][0].internal_boundaries:
                        boundary_scaled = boundary * self.spatial_factor
                        ax.plot(
                            [boundary_scaled, boundary_scaled],
                            [y_min, y_max],
                            color="0.5",
                            lw=1,
                            zorder=0,
                        )
            elif self.variables[key][0][0].dimensions == 2:
                # 2D plot: plot as a function of x and y at time t
                # Read dictionary of spatial variables
                spatial_vars = self.spatial_variable_dict[key]
                # there can only be one entry in the variable list
                variable = self.variables[key][0][0]
                vmin, vmax = self.variable_limits[key]
                if self.is_x_r[key] is True:
                    x = self.second_dimensional_spatial_variable[key]
                    y = self.first_dimensional_spatial_variable[key]
                    var = variable(time_in_seconds, **spatial_vars, warn=False)
                else:
                    x = self.first_dimensional_spatial_variable[key]
                    y = self.second_dimensional_spatial_variable[key]
                    # need to transpose if domain is x-z
                    if self.is_y_z[key] is True:
                        var = variable(time_in_seconds, **spatial_vars, warn=False)
                    else:
                        var = variable(time_in_seconds, **spatial_vars, warn=False).T
                # store the plot and the var data (for testing) as cant access
                # z data from QuadMesh or QuadContourSet object
                if self.is_y_z[key] is True:
                    self.plots[key][0][0] = ax.pcolormesh(
                        x,
                        y,
                        var,
                        vmin=vmin,
                        vmax=vmax,
                        cmap="coolwarm",
                        shading="gouraud",
                    )
                else:
                    self.plots[key][0][0] = ax.contourf(
                        x, y, var, levels=100, vmin=vmin, vmax=vmax, cmap="coolwarm"
                    )
                self.plots[key][0][1] = var
                if (vmin, vmax) == (None, None):
                    vmin = ax_min(var)
                    vmax = ax_max(var)
                    cb = self.colorbars[key]
                    cb.update_normal(
                        cm.ScalarMappable(
                            colors.Normalize(vmin=vmin, vmax=vmax), cmap="coolwarm"
                        )
                    )

        self.fig.canvas.draw_idle()<|MERGE_RESOLUTION|>--- conflicted
+++ resolved
@@ -7,14 +7,12 @@
 
 
 class LoopList(list):
-<<<<<<< HEAD
+
     """A list which loops over itself when accessing an
     index so that it never runs out"""
-=======
     """
     A list which loops over itself when accessing an index so that it never runs out
     """
->>>>>>> e1c51a29
 
     def __getitem__(self, i):
         # implement looping by calling "(i) modulo (length of list)"
