#
# Interface for discretisation
#
import pybamm
import numpy as np
from collections import defaultdict, OrderedDict
from scipy.sparse import block_diag, csr_matrix


class Discretisation(object):
    """The discretisation class, with methods to process a model and replace
    Spatial Operators with Matrices and Variables with StateVectors

    Parameters
    ----------
    mesh : pybamm.Mesh
            contains all submeshes to be used on each domain
    spatial_methods : dict
            a dictionary of the spatial method to be used on each
            domain. The keys correspond to the keys in a pybamm.Model
    """

    def __init__(self, mesh=None, spatial_methods=None):
        self._mesh = mesh
        if mesh is None:
            self._spatial_methods = {}
        else:
            # Unpack macroscale to the constituent subdomains
            if "macroscale" in spatial_methods.keys():
                method = spatial_methods["macroscale"]
                spatial_methods["negative electrode"] = method
                spatial_methods["separator"] = method
                spatial_methods["positive electrode"] = method
            self._spatial_methods = {
                dom: method(mesh) for dom, method in spatial_methods.items()
            }
        self.bcs = {}
        self.y_slices = {}
        self._discretised_symbols = {}

    @property
    def mesh(self):
        return self._mesh

    @property
    def y_slices(self):
        return self._y_slices

    @y_slices.setter
    def y_slices(self, value):
        if not isinstance(value, dict):
            raise TypeError("""y_slices should be dict, not {}""".format(type(value)))

        self._y_slices = value

    @property
    def spatial_methods(self):
        return self._spatial_methods

    @property
    def bcs(self):
        return self._bcs

    @bcs.setter
    def bcs(self, value):
        self._bcs = value
        # reset discretised_symbols
        self._discretised_symbols = {}

    def process_model(self, model, inplace=True):
        """Discretise a model.
        Currently inplace, could be changed to return a new model.

        Parameters
        ----------
        model : :class:`pybamm.BaseModel`
            Model to dicretise. Must have attributes rhs, initial_conditions and
            boundary_conditions (all dicts of {variable: equation})
        inplace: bool, optional
            If True, discretise the model in place. Otherwise, return a new
            discretised model. Default is True.

        Returns
        -------
        model_disc : :class:`pybamm.BaseModel`
            The discretised model. Note that if ``inplace`` is True, model will
            have also been discretised in place so model == model_disc. If
            ``inplace`` is False, model != model_disc

        """
        # Check well-posedness to avoid obscure errors
        model.check_well_posedness()

        pybamm.logger.info("Start discretising {}".format(model.name))

        # Prepare discretisation
        # set variables (we require the full variable not just id)
        variables = list(model.rhs.keys()) + list(model.algebraic.keys())

        # Set the y split for variables
        pybamm.logger.info("Set variable slices for {}".format(model.name))
        self.set_variable_slices(variables)

        # set boundary conditions (only need key ids for boundary_conditions)
        pybamm.logger.info("Discretise boundary conditions for {}".format(model.name))
        self.bcs = self.process_boundary_conditions(model)
        pybamm.logger.info("Set internal boundary conditions for {}".format(model.name))
        self.set_internal_boundary_conditions(model)

        # set up inplace vs not inplace
        if inplace:
            # any changes to model_disc attributes will change model attributes
            # since they point to the same object
            model_disc = model
        else:
            # create a blank model so that original model is unchanged
            model_disc = pybamm.BaseModel()
            model_disc.name = model.name
            model_disc.options = model.options
            model_disc.use_jacobian = model.use_jacobian
            model_disc.use_simplify = model.use_simplify
            model_disc.use_to_python = model.use_to_python

        model_disc.bcs = self.bcs

        # Process initial condtions
        pybamm.logger.info("Discretise initial conditions for {}".format(model.name))
        ics, concat_ics = self.process_initial_conditions(model)
        model_disc.initial_conditions = ics
        model_disc.concatenated_initial_conditions = concat_ics

        # Discretise variables (applying boundary conditions)
        # Note that we **do not** discretise the keys of model.rhs,
        # model.initial_conditions and model.boundary_conditions
        pybamm.logger.info("Discretise variables for {}".format(model.name))
        model_disc.variables = self.process_dict(model.variables)

        # Process parabolic and elliptic equations
        pybamm.logger.info("Discretise model equations for {}".format(model.name))
        rhs, concat_rhs, alg, concat_alg = self.process_rhs_and_algebraic(model)
        model_disc.rhs, model_disc.concatenated_rhs = rhs, concat_rhs
        model_disc.algebraic, model_disc.concatenated_algebraic = alg, concat_alg

        # Process events
        processed_events = {}
        pybamm.logger.info("Discretise events for {}".format(model.name))
        for event, equation in model.events.items():
            pybamm.logger.debug("Discretise event '{}'".format(event))
            processed_events[event] = self.process_symbol(equation)
        model_disc.events = processed_events

        # Create mass matrix
        pybamm.logger.info("Create mass matrix for {}".format(model.name))
        model_disc.mass_matrix = self.create_mass_matrix(model_disc)

        # Check that resulting model makes sense
        self.check_model(model_disc)

        pybamm.logger.info("Finish discretising {}".format(model.name))

        return model_disc

    def set_variable_slices(self, variables):
        """
        Sets the slicing for variables.

        Parameters
        ----------
        variables : iterable of :class:`pybamm.Variables`
            The variables for which to set slices
        """
        # Set up y_slices
        y_slices = defaultdict(list)
        start = 0
        end = 0
        # Iterate through unpacked variables, adding appropriate slices to y_slices
        for variable in variables:
            # If domain is empty then variable has size 1
            if variable.domain == []:
                end += 1
                y_slices[variable.id].append(slice(start, end))
                start = end
            # Otherwise, add up the size of all the domains in variable.domain
            elif isinstance(variable, pybamm.Concatenation):
                children = variable.children
                meshes = OrderedDict()
                for child in children:
                    meshes[child] = [
                        self.spatial_methods[dom].mesh[dom] for dom in child.domain
                    ]
                sec_points = len(list(meshes.values())[0][0])
                for i in range(sec_points):
                    for child, mesh in meshes.items():
                        for domain_mesh in mesh:
                            submesh = domain_mesh[i]
                            end += submesh.npts_for_broadcast
                        y_slices[child.id].append(slice(start, end))
                        start = end
            else:
                for dom in variable.domain:
                    for submesh in self.spatial_methods[dom].mesh[dom]:
                        end += submesh.npts_for_broadcast
                y_slices[variable.id].append(slice(start, end))
                start = end

        self.y_slices = y_slices

        # reset discretised_symbols
        self._discretised_symbols = {}

    def set_internal_boundary_conditions(self, model):
        """
        A method to set the internal boundary conditions for the submodel.
        These are required to properly calculate the gradient.
        Note: this method modifies the state of self.boundary_conditions.
        """

        def boundary_gradient(left_symbol, right_symbol):

            pybamm.logger.debug(
                "Calculate boundary gradient ({} and {})".format(
                    left_symbol, right_symbol
                )
            )
            left_domain = left_symbol.domain[0]
            right_domain = right_symbol.domain[0]

            left_mesh = self.spatial_methods[left_domain].mesh[left_domain]
            right_mesh = self.spatial_methods[right_domain].mesh[right_domain]

            left_symbol_disc = self.process_symbol(left_symbol)
            right_symbol_disc = self.process_symbol(right_symbol)

            return self.spatial_methods[left_domain].internal_neumann_condition(
                left_symbol_disc, right_symbol_disc, left_mesh, right_mesh
            )

        # bc_key_ids = [key.id for key in list(model.boundary_conditions.keys())]
        bc_key_ids = list(self.bcs.keys())

        internal_bcs = {}
        for var in model.boundary_conditions.keys():
            if isinstance(var, pybamm.Concatenation):
                children = var.children

                first_child = children[0]
                first_orphan = first_child.new_copy()
                next_child = children[1]
                next_orphan = next_child.new_copy()

                lbc = self.bcs[var.id]["left"]
                rbc = (boundary_gradient(first_orphan, next_orphan), "Neumann")

                if first_child.id not in bc_key_ids:
                    internal_bcs.update({first_child.id: {"left": lbc, "right": rbc}})

                for i, _ in enumerate(children[1:-1]):
                    current_child = next_child
                    current_orphan = next_orphan
                    next_child = children[i + 2]
                    next_orphan = next_child.new_copy()

                    lbc = rbc
                    rbc = (boundary_gradient(current_orphan, next_orphan), "Neumann")
                    if current_child.id not in bc_key_ids:
                        internal_bcs.update(
                            {current_child.id: {"left": lbc, "right": rbc}}
                        )

                lbc = rbc
                rbc = self.bcs[var.id]["right"]
                if children[-1].id not in bc_key_ids:
                    internal_bcs.update({children[-1].id: {"left": lbc, "right": rbc}})

        self.bcs.update(internal_bcs)

    def process_initial_conditions(self, model):
        """Discretise model initial_conditions.

        Parameters
        ----------
        model : :class:`pybamm.BaseModel`
            Model to dicretise. Must have attributes rhs, initial_conditions and
            boundary_conditions (all dicts of {variable: equation})

        Returns
        -------
        tuple
            Tuple of processed_initial_conditions (dict of initial conditions) and
            concatenated_initial_conditions (numpy array of concatenated initial
            conditions)

        """
        # Discretise initial conditions
        processed_initial_conditions = self.process_dict(model.initial_conditions)

        # Concatenate initial conditions into a single vector
        # check that all initial conditions are set
        processed_concatenated_initial_conditions = self._concatenate_in_order(
            processed_initial_conditions, check_complete=True
        ).evaluate(0, None)

        return processed_initial_conditions, processed_concatenated_initial_conditions

    def process_boundary_conditions(self, model):
        """Discretise model boundary_conditions, also converting keys to ids

        Parameters
        ----------
        model : :class:`pybamm.BaseModel`
            Model to dicretise. Must have attributes rhs, initial_conditions and
            boundary_conditions (all dicts of {variable: equation})

        Returns
        -------
        dict
            Dictionary of processed boundary conditions

        """

        processed_bcs = {}

        # process and set pybamm.variables first incase required
        # in discrisation of other boundary conditions
        for key, bcs in model.boundary_conditions.items():
            processed_bcs[key.id] = {}
            for side, bc in bcs.items():
                eqn, typ = bc
                pybamm.logger.debug("Discretise {} ({} bc)".format(key, side))
                processed_eqn = self.process_symbol(eqn)
                processed_bcs[key.id][side] = (processed_eqn, typ)

        return processed_bcs

    def _process_bc_entry(self, key, bcs):
        processed_entry = {key.id: {}}
        for side, bc in bcs.items():
            eqn, typ = bc
            pybamm.logger.debug("Discretise {} ({} bc)".format(key, side))
            processed_eqn = self.process_symbol(eqn)
            processed_entry[key.id][side] = (processed_eqn, typ)

        return processed_entry

    def process_rhs_and_algebraic(self, model):
        """Discretise model equations - differential ('rhs') and algebraic.

        Parameters
        ----------
        model : :class:`pybamm.BaseModel`
            Model to dicretise. Must have attributes rhs, initial_conditions and
            boundary_conditions (all dicts of {variable: equation})

        Returns
        -------
        tuple
            Tuple of processed_rhs (dict of processed differential equations),
            processed_concatenated_rhs, processed_algebraic (dict of processed algebraic
            equations) and processed_concatenated_algebraic

        """
        # Discretise right-hand sides, passing domain from variable
        processed_rhs = self.process_dict(model.rhs)

        # Concatenate rhs into a single state vector
        # Need to concatenate in order as the ordering of equations could be different
        # in processed_rhs and model.rhs (for Python Version <= 3.5)
        processed_concatenated_rhs = self._concatenate_in_order(processed_rhs)

        # Discretise and concatenate algebraic equations
        processed_algebraic = self.process_dict(model.algebraic)

        processed_concatenated_algebraic = self._concatenate_in_order(
            processed_algebraic
        )

        return (
            processed_rhs,
            processed_concatenated_rhs,
            processed_algebraic,
            processed_concatenated_algebraic,
        )

    def create_mass_matrix(self, model):
        """Creates mass matrix of the discretised model.
        Note that the model is assumed to be of the form M*y_dot = f(t,y), where
        M is the (possibly singular) mass matrix.

        Parameters
        ----------
        model : :class:`pybamm.BaseModel`
            Discretised model. Must have attributes rhs, initial_conditions and
            boundary_conditions (all dicts of {variable: equation})

        Returns
        -------
        :class:`pybamm.Matrix`
            The mass matrix
        """
        # Create list of mass matrices for each equation to be put into block
        # diagonal mass matrix for the model
        mass_list = []

        # get a list of model rhs variables that are sorted according to
        # where they are in the state vector
        model_variables = model.rhs.keys()
        model_slices = []
        for v in model_variables:
            if isinstance(v, pybamm.Concatenation):
                model_slices.append(
                    slice(
                        self.y_slices[v.children[0].id][0].start,
                        self.y_slices[v.children[-1].id][0].stop,
                    )
                )
            else:
                model_slices.append(self.y_slices[v.id][0])
        sorted_model_variables = [
            v for _, v in sorted(zip(model_slices, model_variables))
        ]

        # Process mass matrices for the differential equations
        for var in sorted_model_variables:
            if var.domain == []:
                # If variable domain empty then mass matrix is just 1
                mass_list.append(1.0)
            else:
                mass_list.append(
                    self.spatial_methods[var.domain[0]]
                    .mass_matrix(var, self.bcs)
                    .entries
                )

        # Create lumped mass matrix (of zeros) of the correct shape for the
        # discretised algebraic equations
        if model.algebraic.keys():
            mass_algebraic_size = model.concatenated_algebraic.shape[0]
            mass_algebraic = csr_matrix((mass_algebraic_size, mass_algebraic_size))
            mass_list.append(mass_algebraic)

        # Create block diagonal (sparse) mass matrix
        mass_matrix = block_diag(mass_list, format="csr")

        return pybamm.Matrix(mass_matrix)

    def process_dict(self, var_eqn_dict):
        """Discretise a dictionary of {variable: equation}, broadcasting if necessary
        (can be model.rhs, model.initial_conditions or model.variables).

        Parameters
        ----------
        var_eqn_dict : dict
            Equations ({variable: equation} dict) to dicretise
            (can be model.rhs, model.initial_conditions or model.variables)

        Returns
        -------
        new_var_eqn_dict : dict
            Discretised equations

        """
        new_var_eqn_dict = {}
        for eqn_key, eqn in var_eqn_dict.items():
            # Broadcast if the equation evaluates to a number(e.g. Scalar)
            if eqn.evaluates_to_number() and not isinstance(eqn_key, str):
                eqn = pybamm.Broadcast(eqn, eqn_key.domain)

            # note we are sending in the key.id here so we don't have to
            # keep calling .id
            pybamm.logger.debug("Discretise {!r}".format(eqn_key))

            new_var_eqn_dict[eqn_key] = self.process_symbol(eqn)

            new_var_eqn_dict[eqn_key].test_shape()

        return new_var_eqn_dict

    def process_symbol(self, symbol):
        """Discretise operators in model equations.
        If a symbol has already been discretised, the stored value is returned.

        Parameters
        ----------
        symbol : :class:`pybamm.expression_tree.symbol.Symbol`
            Symbol to discretise

        Returns
        -------
        :class:`pybamm.expression_tree.symbol.Symbol`
            Discretised symbol

        """
        try:
            return self._discretised_symbols[symbol.id]
        except KeyError:
            discretised_symbol = self._process_symbol(symbol)
            self._discretised_symbols[symbol.id] = discretised_symbol
            return discretised_symbol

    def _process_symbol(self, symbol):
        """ See :meth:`Discretisation.process_symbol()`. """

        if symbol.domain != []:
            spatial_method = self.spatial_methods[symbol.domain[0]]

        if isinstance(symbol, pybamm.BinaryOperator):
            # Pre-process children
            left, right = symbol.children
            disc_left = self.process_symbol(left)
            disc_right = self.process_symbol(right)
            if symbol.domain == []:
                return symbol.__class__(disc_left, disc_right)
            else:
                return spatial_method.process_binary_operators(
                    symbol, left, right, disc_left, disc_right
                )

        elif isinstance(symbol, pybamm.UnaryOperator):
            child = symbol.child
            disc_child = self.process_symbol(child)
            if child.domain != []:
                child_spatial_method = self.spatial_methods[child.domain[0]]
            if isinstance(symbol, pybamm.Gradient):
                return child_spatial_method.gradient(child, disc_child, self.bcs)

            elif isinstance(symbol, pybamm.Divergence):
                return child_spatial_method.divergence(child, disc_child, self.bcs)

            elif isinstance(symbol, pybamm.Laplacian):
                return child_spatial_method.laplacian(child, disc_child, self.bcs)

            elif isinstance(symbol, pybamm.Mass):
                return child_spatial_method.mass_matrix(child, self.bcs)

            elif isinstance(symbol, pybamm.BoundaryMass):
                return child_spatial_method.boundary_mass_matrix(child, self.bcs)

            elif isinstance(symbol, pybamm.IndefiniteIntegral):
                return child_spatial_method.indefinite_integral(child, disc_child)

            elif isinstance(symbol, pybamm.Integral):
                out = child_spatial_method.integral(child, disc_child)
                out.domain = symbol.domain
                out.auxiliary_domains = symbol.auxiliary_domains
                return out

<<<<<<< HEAD
=======
            elif isinstance(symbol, pybamm.DefiniteIntegralVector):
                return child_spatial_method.definite_integral_matrix(
                    child.domain, vector_type=symbol.vector_type
                )
>>>>>>> 11456678
            elif isinstance(symbol, pybamm.BoundaryIntegral):
                return child_spatial_method.boundary_integral(
                    child, disc_child, symbol.region
                )

            elif isinstance(symbol, pybamm.Broadcast):
                # Broadcast new_child to the domain specified by symbol.domain
                # Different discretisations may broadcast differently
                if symbol.domain == []:
                    symbol = disc_child * pybamm.Vector(np.array([1]))
                else:
                    symbol = spatial_method.broadcast(
                        disc_child,
                        symbol.domain,
                        symbol.auxiliary_domains,
                        symbol.broadcast_type,
                    )
                return symbol

            elif isinstance(symbol, pybamm.BoundaryOperator):
                return child_spatial_method.boundary_value_or_flux(symbol, disc_child)

            else:
                return symbol._unary_new_copy(disc_child)

        elif isinstance(symbol, pybamm.Function):
            disc_children = [self.process_symbol(child) for child in symbol.children]
            return symbol._function_new_copy(disc_children)

        elif isinstance(symbol, pybamm.Variable):
            return pybamm.StateVector(
                *self.y_slices[symbol.id],
                domain=symbol.domain,
                auxiliary_domains=symbol.auxiliary_domains
            )

        elif isinstance(symbol, pybamm.SpatialVariable):
            return spatial_method.spatial_variable(symbol)

        elif isinstance(symbol, pybamm.Concatenation):
            new_children = [self.process_symbol(child) for child in symbol.children]
            new_symbol = spatial_method.concatenation(new_children)

            return new_symbol

        else:
            # Backup option: return new copy of the object
            try:
                return symbol.new_copy()
            except NotImplementedError:
                raise NotImplementedError(
                    "Cannot discretise symbol of type '{}'".format(type(symbol))
                )

    def concatenate(self, *symbols):
        return pybamm.NumpyConcatenation(*symbols)

    def _concatenate_in_order(self, var_eqn_dict, check_complete=False):
        """
        Concatenate a dictionary of {variable: equation} using self.y_slices

        The keys/variables in `var_eqn_dict` must be the same as the ids in
        `self.y_slices`.
        The resultant concatenation is ordered according to the ordering of the slice
        values in `self.y_slices`

        Parameters
        ----------
        var_eqn_dict : dict
            Equations ({variable: equation} dict) to dicretise

                Returns
        -------
        var_eqn_dict : dict
            Discretised right-hand side equations

        """
        # Unpack symbols in variables that are concatenations of variables
        unpacked_variables = []
        slices = []
        for symbol in var_eqn_dict.keys():
            if isinstance(symbol, pybamm.Concatenation):
                unpacked_variables.extend([var for var in symbol.children])
                # must append the slice for the whole concatenation, so that equations
                # get sorted correctly
                slices.append(
                    slice(
                        self.y_slices[symbol.children[0].id][0].start,
                        self.y_slices[symbol.children[-1].id][0].stop,
                    )
                )
            else:
                unpacked_variables.append(symbol)
                slices.append(self.y_slices[symbol.id][0])

        if check_complete:
            # Check keys from the given var_eqn_dict against self.y_slices
            ids = {v.id for v in unpacked_variables}
            if ids != self.y_slices.keys():
                given_variable_names = [v.name for v in var_eqn_dict.keys()]
                raise pybamm.ModelError(
                    "Initial conditions are insufficient. Only "
                    "provided for {} ".format(given_variable_names)
                )

        equations = list(var_eqn_dict.values())

        # sort equations according to slices
        sorted_equations = [eq for _, eq in sorted(zip(slices, equations))]

        return self.concatenate(*sorted_equations)

    def check_model(self, model):
        """ Perform some basic checks to make sure the discretised model makes sense."""
        self.check_initial_conditions(model)
        self.check_initial_conditions_rhs(model)
        self.check_variables(model)

    def check_initial_conditions(self, model):
        """Check initial conditions are a numpy array"""
        # Individual
        for var, eqn in model.initial_conditions.items():
            assert type(eqn.evaluate(0, None)) is np.ndarray, pybamm.ModelError(
                """
                initial_conditions must be numpy array after discretisation but they are
                {} for variable '{}'.
                """.format(
                    type(eqn.evaluate(0, None)), var
                )
            )
        # Concatenated
        assert (
            type(model.concatenated_initial_conditions) is np.ndarray
        ), pybamm.ModelError(
            """
            Concatenated initial_conditions must be numpy array after discretisation but
            they are {}.
            """.format(
                type(model.concatenated_initial_conditions)
            )
        )

    def check_initial_conditions_rhs(self, model):
        """Check initial conditions and rhs have the same shape"""
        y0 = model.concatenated_initial_conditions
        # Individual
        for var in model.rhs.keys():
            assert (
                model.rhs[var].shape == model.initial_conditions[var].shape
            ), pybamm.ModelError(
                """
                rhs and initial_conditions must have the same shape after discretisation
                but rhs.shape = {} and initial_conditions.shape = {} for variable '{}'.
                """.format(
                    model.rhs[var].shape, model.initial_conditions[var].shape, var
                )
            )
        # Concatenated
        assert (
            model.concatenated_rhs.shape[0] + model.concatenated_algebraic.shape[0]
            == y0.shape[0]
        ), pybamm.ModelError(
            """
            Concatenation of (rhs, algebraic) and initial_conditions must have the
            same shape after discretisation but rhs.shape = {}, algebraic.shape = {},
            and initial_conditions.shape = {}.
            """.format(
                model.concatenated_rhs.shape,
                model.concatenated_algebraic.shape,
                y0.shape,
            )
        )

    def check_variables(self, model):
        """
        Check variables in variable list against rhs
        Be lenient with size check if the variable in model.variables is broadcasted, or
        a concatenation, or an outer product
        (if broadcasted, variable is a multiplication with a vector of ones)
        """
        for rhs_var in model.rhs.keys():
            if rhs_var.name in model.variables.keys():
                var = model.variables[rhs_var.name]

                different_shapes = not np.array_equal(
                    model.rhs[rhs_var].shape, var.shape
                )

                not_concatenation = not isinstance(var, pybamm.Concatenation)
                not_outer = not isinstance(var, pybamm.Outer)

                not_mult_by_one_vec = not (
                    isinstance(var, pybamm.Multiplication)
                    and isinstance(var.right, pybamm.Vector)
                    and np.all(var.right.entries == 1)
                )

                if (
                    different_shapes
                    and not_concatenation
                    and not_outer
                    and not_mult_by_one_vec
                ):
                    raise pybamm.ModelError(
                        """
                    variable and its eqn must have the same shape after discretisation
                    but variable.shape = {} and rhs.shape = {} for variable '{}'.
                    """.format(
                            var.shape, model.rhs[rhs_var].shape, var
                        )
                    )<|MERGE_RESOLUTION|>--- conflicted
+++ resolved
@@ -544,13 +544,11 @@
                 out.auxiliary_domains = symbol.auxiliary_domains
                 return out
 
-<<<<<<< HEAD
-=======
             elif isinstance(symbol, pybamm.DefiniteIntegralVector):
                 return child_spatial_method.definite_integral_matrix(
                     child.domain, vector_type=symbol.vector_type
                 )
->>>>>>> 11456678
+                
             elif isinstance(symbol, pybamm.BoundaryIntegral):
                 return child_spatial_method.boundary_integral(
                     child, disc_child, symbol.region
