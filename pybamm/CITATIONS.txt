@article{Andersson2019,
  author = {Andersson, Joel A. E. and Gillis, Joris and Horn, Greg
            and Rawlings, James B. and Diehl, Moritz},
  title = {{CasADi -- A software framework for nonlinear optimization
           and optimal control}},
  journal = {Mathematical Programming Computation},
  volume = {11},
  number = {1},
  pages = {1--36},
  year = {2019},
  publisher = {Springer},
  doi = {10.1007/s12532-018-0139-4},
}

@article{Chen2020,
  author = {Chen, Chang-Hui and Brosa Planella, Ferran and O'Regan, Kieran and Gastol, Dominika and Widanage, W. Dhammika and Kendrick, Emma},
  title = {{Development of Experimental Techniques for Parameterization of Multi-scale Lithium-ion Battery Models}},
  journal = {Journal of The Electrochemical Society},
  volume = {167},
  number = {8},
  pages = {080534},
  year = {2020},
  publisher = {The Electrochemical Society},
  doi = {10.1149/1945-7111/ab9050},

}

@article{Doyle1993,
  title = {{Modeling of galvanostatic charge and discharge of the lithium/polymer/insertion cell}},
  author = {Doyle, Marc and Fuller, Thomas F. and Newman, John},
  journal = {Journal of the Electrochemical society},
  volume = {140},
  number = {6},
  pages = {1526--1533},
  year = {1993},
  publisher = {The Electrochemical Society},
  doi = {10.1149/1.2221597},
}

@article{Harris2020,
  title = {{Array programming with NumPy}},
  author = {Harris, Charles R. and Millman, K. Jarrod and van der Walt, St{\'{e}}fan J. and Gommers, Ralf and Virtanen, Pauli and Cournapeau, David and Wieser, Eric and Taylor, Julian and Berg, Sebastian and Smith, Nathaniel J. and others},
  journal = {Nature},
  volume = {585},
  number = {7825},
  pages = {357--362},
  year = {2020},
  publisher = {Nature Publishing Group},
  doi = {10.1038/s41586-020-2649-2},
}

@techreport{Hindmarsh2000,
  title = {{The PVODE and IDA algorithms}},
  author = {Hindmarsh, Alan C.},
  year = {2000},
  institution = {Lawrence Livermore National Lab., CA (US)},
  doi = {10.2172/802599},
}

@article{Hindmarsh2005,
  title = {{SUNDIALS: Suite of nonlinear and differential/algebraic equation solvers}},
  author = {Hindmarsh, Alan C. and Brown, Peter N. and Grant, Keith E. and Lee, Steven L. and Serban, Radu and Shumaker, Dan E. and Woodward, Carol S.},
  journal = {ACM Transactions on Mathematical Software (TOMS)},
  volume = {31},
  number = {3},
  pages = {363--396},
  year = {2005},
  publisher = {ACM New York, NY, USA},
  doi = {10.1145/1089014.1089020},
}

@misc{jax2018,
  author = {James Bradbury and Roy Frostig and Peter Hawkins and Matthew James Johnson and Chris Leary and Dougal Maclaurin and Skye Wanderman-Milne},
  title = {{JAX: composable transformations of Python+NumPy programs}},
  url = {http://github.com/google/jax},
  version = {0.2.5},
  year = {2018},
}

@article{Kim2011,
  title = {{Multi-domain modeling of lithium-ion batteries encompassing multi-physics in varied length scales}},
  author = {Kim, Gi-Heon and Smith, Kandler and Lee, Kyu-Jin and Santhanagopalan, Shriram and Pesaran, Ahmad},
  journal = {Journal of the Electrochemical Society},
  volume = {158},
  number = {8},
  pages = {A955--A969},
  year = {2011},
  publisher = {The Electrochemical Society},
  doi = {10.1149/1.3597614},
}

@article{Marquis2019,
  title = {{An asymptotic derivation of a single particle model with electrolyte}},
  author = {Marquis, Scott G. and Sulzer, Valentin and Timms, Robert and Please, Colin P. and Chapman, S. Jon},
  journal = {Journal of The Electrochemical Society},
  volume = {166},
  number = {15},
  pages = {A3693--A3706},
  year = {2019},
  publisher = {The Electrochemical Society},
  doi = {10.1149/2.0341915jes},
}

@article{Mohtat2020,
  title = {{Differential Expansion and Voltage Model for Li-ion Batteries at Practical Charging Rates}},
  author = {Mohtat, Peyman and Lee, Suhak and Sulzer, Valentin and Siegel, Jason B. and Stefanopoulou, Anna G.},
  journal = {Journal of The Electrochemical Society},
  volume = {167},
  number = {11},
  pages = {110561},
  year = {2020},
  publisher = {The Electrochemical Society},
  doi = {10.1149/1945-7111/aba5d1},
}

@article{Malengier2018,
  year  = {2018},
  month = {feb},
  publisher = {The Open Journal},
  volume = {3},
  number = {22},
  pages = {165},
  author = {Malengier, Benny and Ki{\v{s}}on, Pavol and Tocknell, James and Abert, Claas and Bruckner, Florian and Bisotti, Marc-Antonio},
  title = {{ODES: a high level interface to ODE and DAE solvers}},
  journal = {The Journal of Open Source Software},
  doi = {10.21105/joss.00165},
}

@article{Virtanen2020,
  title = {{SciPy 1.0: fundamental algorithms for scientific computing in Python}},
  author = {Virtanen, Pauli and Gommers, Ralf and Oliphant, Travis E. and Haberland, Matt and Reddy, Tyler and Cournapeau, David and Burovski, Evgeni and Peterson, Pearu and Weckesser, Warren and Bright, Jonathan and others},
  journal = {Nature Methods},
  volume = {17},
  number = {3},
  pages = {261--272},
  year = {2020},
  publisher = {Nature Publishing Group},
  doi = {10.1038/s41592-019-0686-2},
}

@article{Sulzer2019physical,
  title = {{Faster Lead-Acid Battery Simulations from Porous-Electrode Theory: Part I. Physical Model}},
  author = {Sulzer, Valentin and Chapman, S. Jon and Please, Colin P. and Howey, David A. and Monroe, Charles W.},
  journal = {Journal of The Electrochemical Society},
  volume = {166},
  number = {12},
  pages = {A2363--A2371},
  year = {2019},
  publisher = {The Electrochemical Society},
  doi = {10.1149/2.0301910jes},
}

@article{Sulzer2019asymptotic,
  title = {{Faster Lead-Acid Battery Simulations from Porous-Electrode Theory: Part II. Asymptotic Analysis}},
  author = {Sulzer, Valentin and Chapman, S. Jon and Please, Colin P. and Howey, David A. and Monroe, Charles W.},
  journal = {Journal of The Electrochemical Society},
  volume = {166},
  number = {12},
  pages = {A2372--A2382},
  year = {2019},
  publisher = {The Electrochemical Society},
  doi = {10.1149/2.0441908jes},
}

@article{Sulzer2020,
  title = {{Python Battery Mathematical Modelling (PyBaMM)}},
  author = {Sulzer, Valentin and Marquis, Scott G. and Timms, Robert and Robinson, Martin and Chapman, S. Jon},
  journal = {ECSarXiv. February},
  volume = {7},
  year = {2020},
  doi = {10.1149/osf.io/67ckj},
}

@article{Gustafsson2020,
  doi = {10.21105/joss.02369},
  year = {2020},
  publisher = {The Open Journal},
  volume = {5},
  number = {52},
  pages = {2369},
  author = {Gustafsson, Tom and McBain, Geordie D.},
  title = {{scikit-fem: A Python package for finite element assembly}},
  journal = {Journal of Open Source Software},
}

@article{Ecker2015i,
  title = {{Parameterization of a Physico-Chemical Model of a Lithium-Ion Battery: I. Determination of Parameters}},
  author = {Ecker, Madeleine and Tran, Thi Kim Dung and Dechent, Philipp and K{\"a}bitz, Stefan and Warnecke, Alexander and Sauer, Dirk Uwe},
  journal = {Journal of the Electrochemical Society},
  volume = {162},
  number = {9},
  pages = {A1836--A1848},
  year = {2015},
  publisher = {The Electrochemical Society},
  doi = {10.1149/2.0551509jes},
}

@article{Ecker2015ii,
  title={{Parameterization of a Physico-Chemical Model of a Lithium-Ion Battery: II. Model Validation}},
  author={Ecker, Madeleine and K{\"a}bitz, Stefan and Laresgoiti, Izaro and Sauer, Dirk Uwe},
  journal={Journal of The Electrochemical Society},
  volume={162},
  number={9},
  pages={A1849--A1857},
  year={2015},
  publisher={The Electrochemical Society},
  doi = {10.1149/2.0541509jes},
}

@article{Richardson2020,
  title = {Generalised single particle models for high-rate operation of graded lithium-ion electrodes: systematic derivation and validation},
  author = {Richardson, Giles and Korotkin, Ivan and Ranom, Rahifa and Castle, Michael and Foster, Jamie M.},
  journal = {Electrochimica Acta},
  volume = {339},
  pages = {135862},
  year = {2020},
  publisher = {Elsevier},
  doi = {10.1016/j.electacta.2020.135862},
}

@article{Timms2020,
title = {{Asymptotic Reduction of a Lithium-ion Pouch Cell Model}},
journal = {Submitted for publication},
author = {Timms, Robert and Marquis, Scott G. and Sulzer, Valentin and Please, Colin P. and Chapman, S. Jon},
year = {2020},
eprint = {2005.05127},
archivePrefix = {arXiv},
primaryClass = {physics.app-ph},
}

@article{Subramanian2005,
  title = {Efficient macro-micro scale coupled modeling of batteries},
  author = {Subramanian, Venkat R. and Diwakar, Vinten D. and Tapriyal, Deepak},
  journal = {Journal of The Electrochemical Society},
  volume = {152},
  number = {10},
  pages = {A2002},
  year = {2005},
  publisher = {The Electrochemical Society},
  doi = {10.1149/1.2032427},
}

@article{BrosaPlanella2020,
  title = {Systematic derivation and validation of a reduced thermal-electrochemical model for lithium-ion batteries using asymptotic methods},
  journal = {Submitted for publication},
  author = {Brosa Planella, Ferran and Sheikh, Muhammad and Widanage, W. Dhammika},
  year = {2020},
  eprint = {2011.01611},
  archivePrefix = {arXiv},
  primaryClass = {physics.chem-ph},
}

@article{Lain2019,
  title = {Design Strategies for High Power vs. High Energy Lithium Ion Cells},
  author = {Lain, Michael J. and Brandon, James and Kendrick, Emma},
  journal = {Batteries},
  volume = {5},
  number = {4},
  pages = {64},
  year = {2019},
  publisher = {Multidisciplinary Digital Publishing Institute},
  doi = {10.3390/batteries5040064},
}

@article{Prada2013,
  title = {{A simplified electrochemical and thermal aging model of LiFePO4-graphite Li-ion batteries: power and capacity fade simulations}},
  author = {Prada, Eric and Di Domenico, D. and Creff, Y. and Bernard, J. and Sauvant-Moynot, Val{\'{e}}rie and Huet, Fran{\c{c}}ois},
  journal = {Journal of The Electrochemical Society},
  volume = {160},
  number = {4},
  pages = {A616},
  year = {2013},
  publisher = {The Electrochemical Society},
  doi = {10.1149/2.053304jes},
}

@article{Deshpande2012,
  title = {Battery cycle life prediction with coupled chemical degradation and fatigue mechanics},
  author = {Deshpande, Rutooj and Verbrugge, Mark and Cheng, Yang-Tse and Wang, John and Liu, Ping},
  journal = {Journal of the Electrochemical Society},
  volume = {159},
  number = {10},
  pages = {A1730},
  year = {2012},
  publisher = {The Electrochemical Society},
  doi = {10.1149/2.049210jes},
}

@article{Ai2019,
  title = {Electrochemical Thermal-Mechanical Modelling of Stress Inhomogeneity in Lithium-Ion Pouch Cells},
  author = {Ai, Weilong and Kraft, Ludwig and Sturm, Johannes and Jossen, Andreas and Wu, Billy},
  journal = {Journal of The Electrochemical Society},
  volume = {167},
  number = {1},
  pages = {013512},
  year = {2019},
  publisher = {The Electrochemical Society},
  doi = {10.1149/2.0122001JES},
}

@article{Reniers2019,
  title = {Review and performance comparison of mechanical-chemical degradation models for lithium-ion batteries},
  author = {Reniers, Jorn M. and Mulder, Grietus and Howey, David A.},
  journal = {Journal of The Electrochemical Society},
  volume = {166},
  number = {14},
  pages = {A3189},
  year = {2019},
  publisher = {The Electrochemical Society},
  doi = {10.1149/2.0281914jes},
}

@article{OKane2020,
	doi = {10.1149/1945-7111/ab90ac},
	url = {https://doi.org/10.1149/1945-7111/ab90ac},
	year = {2020},
	month = {may},
	publisher = {The Electrochemical Society},
	volume = {167},
	number = {9},
	pages = {090540},
	author = {Simon E. J. O'Kane and Ian D. Campbell and Mohamed W. J. Marzook and Gregory J. Offer and Monica Marinescu},
	title = {Physical Origin of the Differential Voltage Minimum Associated with Lithium Plating in Li-Ion Batteries},
	journal = {Journal of The Electrochemical Society}
}

@article{Ren2018,
author={Ren, Dongsheng and Smith, Kandler and Guo, Dongxu and Han, Xuebing and Feng, Xuning and Lu, Languang and Ouyang, Minggao},
title={Investigation of Lithium Plating-Stripping Process in Li-Ion Batteries at Low Temperature Using an Electrochemical Model},
journal={Journal of the Electrochemistry Society},
year={2018},
volume={165},
pages={A2167-A2178},
publisher={The Electrochemical Society},
doi={10.1149/2.0661810jes}
}


@article{Wang2002,
  title = {Spectral (Finite) Volume Method for Conservation Laws on Unstructured Grids},
  author = {Wang, Z. J.},
  journal = {Journal of Computational Physics},
  volume = {178},
  number = {1},
  pages = {210--251},
  year = {2002},
  publisher = {Elsevier Science (USA)},
  doi = {10.1006/jcph.2002.7041},
}


<<<<<<< HEAD
=======

>>>>>>> 79298fbd
@article{Yang2017,
  author = {Yang, Xiao-Guang and Leng, Yungjun and Zhang, Guangsheng
            and Ge, Shanhai and Wang, Chao-Yang},
  title = {Modeling of lithium plating induced aging of lithium-ion batteries: 
<<<<<<< HEAD
  Transition from linear to nonlinear aging},
=======
  Transion from linear to nonlinear aging},
>>>>>>> 79298fbd
  journal = {Power Sources},
  volume = {360},
  pages = {28--40},
  year = {2017},
  publisher = {Elsevier},
  url = https://doi.org/10.1016/j.jpowsour.2017.05.110
<<<<<<< HEAD
=======

@article{Ramadass2004,
  title={Development of first principles capacity fade model for Li-ion cells},
  author={Ramadass, P and Haran, Bala and Gomadam, Parthasarathy M and White, Ralph and Popov, Branko N},
  journal={Journal of the Electrochemical Society},
  volume={151},
  number={2},
  pages={A196},
  year={2004},
  publisher={IOP Publishing},
  doi={10.1149/1.1634273},

>>>>>>> 79298fbd
}<|MERGE_RESOLUTION|>--- conflicted
+++ resolved
@@ -349,27 +349,18 @@
 }
 
 
-<<<<<<< HEAD
-=======
-
->>>>>>> 79298fbd
 @article{Yang2017,
   author = {Yang, Xiao-Guang and Leng, Yungjun and Zhang, Guangsheng
             and Ge, Shanhai and Wang, Chao-Yang},
   title = {Modeling of lithium plating induced aging of lithium-ion batteries: 
-<<<<<<< HEAD
   Transition from linear to nonlinear aging},
-=======
-  Transion from linear to nonlinear aging},
->>>>>>> 79298fbd
   journal = {Power Sources},
   volume = {360},
   pages = {28--40},
   year = {2017},
   publisher = {Elsevier},
   url = https://doi.org/10.1016/j.jpowsour.2017.05.110
-<<<<<<< HEAD
-=======
+
 
 @article{Ramadass2004,
   title={Development of first principles capacity fade model for Li-ion cells},
@@ -382,5 +373,4 @@
   publisher={IOP Publishing},
   doi={10.1149/1.1634273},
 
->>>>>>> 79298fbd
 }