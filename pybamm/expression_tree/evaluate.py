#
# Write a symbol to python
#
import pybamm

# need numpy imported for code generated in EvaluatorPython
import numpy as np  # noqa: F401
import scipy.sparse  # noqa: F401
from collections import OrderedDict


def id_to_python_variable(symbol_id, constant=False):
    """
    This function defines the format for the python variable names used in find_symbols
    and to_python. Variable names are based on a nodes' id to make them unique
    """

    if constant:
        var_format = "self.const_{:05d}"
    else:
        var_format = "self.var_{:05d}"

    # Need to replace "-" character to make them valid python variable names
    return var_format.format(symbol_id).replace("-", "m")


def find_symbols(symbol, constant_symbols, variable_symbols):
    """
    This function converts an expression tree to a dictionary of node id's and strings
    specifying valid python code to calculate that nodes value, given y and t.

    The function distinguishes between nodes that represent constant nodes in the tree
    (e.g. a pybamm.Matrix), and those that are variable (e.g. subtrees that contain
    pybamm.StateVector). The former are put in `constant_symbols`, the latter in
    `variable_symbols`

    Note that it is important that the arguments `constant_symbols` and
    `variable_symbols` be and *ordered* dict, since the final ordering of the code lines
    are important for the calculations. A dict is specified rather than a list so that
    identical subtrees (which give identical id's) are not recalculated in the code

    Parameters
    ----------
    symbol : :class:`pybamm.Symbol`
        The symbol or expression tree to convert

    constant_symbol: collections.OrderedDict
        The output dictionary of constant symbol ids to lines of code

    variable_symbol: collections.OrderedDict
        The output dictionary of variable (with y or t) symbol ids to lines of code

    """
    if symbol.is_constant():
        constant_symbols[symbol.id] = symbol.evaluate()
        return

    # process children recursively
    for child in symbol.children:
        find_symbols(child, constant_symbols, variable_symbols)

    # calculate the variable names that will hold the result of calculating the
    # children variables
    children_vars = [
        id_to_python_variable(child.id, child.is_constant())
        for child in symbol.children
    ]

    if isinstance(symbol, pybamm.BinaryOperator):
        # Multiplication and Division need special handling for scipy sparse matrices
        # TODO: we can pass through a dummy y and t to get the type and then hardcode
        # the right line, avoiding these checks
        if isinstance(symbol, pybamm.Multiplication):
            symbol_str = (
                "scipy.sparse.csr_matrix({0}.multiply({1})) "
                "if scipy.sparse.issparse({0}) else "
                "scipy.sparse.csr_matrix({1}.multiply({0})) "
                "if scipy.sparse.issparse({1}) else "
                "{0} * {1}".format(children_vars[0], children_vars[1])
            )
        elif isinstance(symbol, pybamm.Division):
            symbol_str = (
                "scipy.sparse.csr_matrix({0}.multiply(1/{1})) "
                "if scipy.sparse.issparse({0}) else "
                "{0} / {1}".format(children_vars[0], children_vars[1])
            )
        elif isinstance(symbol, pybamm.Outer):
            symbol_str = "np.outer({}, {}).reshape(-1, 1)".format(
                children_vars[0], children_vars[1]
            )
        elif isinstance(symbol, pybamm.Kron):
            symbol_str = "scipy.sparse.csr_matrix(scipy.sparse.kron({}, {}))".format(
                children_vars[0], children_vars[1]
            )
        else:
            symbol_str = children_vars[0] + " " + symbol.name + " " + children_vars[1]

    elif isinstance(symbol, pybamm.UnaryOperator):
        # Index has a different syntax than other univariate operations
        if isinstance(symbol, pybamm.Index):
            symbol_str = "{}[{}:{}]".format(
                children_vars[0], symbol.slice.start, symbol.slice.stop
            )
        else:
            symbol_str = symbol.name + children_vars[0]

    # For a Function we create two lines of code, one in constant_symbols that
    # contains the function handle, the other in variable_symbols that calls that
    # function on the children variables
    elif isinstance(symbol, pybamm.Function):
        constant_symbols[symbol.id] = symbol.function
        funct_var = id_to_python_variable(symbol.id, True)
        children_str = ""
        for child_var in children_vars:
            if children_str == "":
                children_str = child_var
            else:
                children_str += ", " + child_var
        symbol_str = "{}({})".format(funct_var, children_str)

    elif isinstance(symbol, pybamm.Concatenation):

        # don't bother to concatenate if there is only a single child
        if isinstance(symbol, pybamm.NumpyConcatenation):
            if len(children_vars) > 1:
                symbol_str = "np.concatenate(({}))".format(",".join(children_vars))
            else:
                symbol_str = "{}".format(",".join(children_vars))

        elif isinstance(symbol, pybamm.SparseStack):
            if len(children_vars) > 1:
                symbol_str = "scipy.sparse.vstack(({}))".format(",".join(children_vars))
            else:
                symbol_str = "{}".format(",".join(children_vars))

        # DomainConcatenation specifies a particular ordering for the concatenation,
        # which we must follow
        elif isinstance(symbol, pybamm.DomainConcatenation):
            slice_starts = []
            all_child_vectors = []
<<<<<<< HEAD
            second_pts = len(list(symbol._slices.values())[0])
            for i in range(second_pts):
=======
            for i in range(symbol.secondary_dimensions_npts):
>>>>>>> 13b94708
                child_vectors = []
                for child_var, slices in zip(children_vars, symbol._children_slices):
                    for child_dom, child_slice in slices.items():
                        slice_starts.append(symbol._slices[child_dom][i].start)
                        child_vectors.append(
                            "{}[{}:{}]".format(
                                child_var, child_slice[i].start, child_slice[i].stop
                            )
                        )
                all_child_vectors.extend(
                    [v for _, v in sorted(zip(slice_starts, child_vectors))]
                )
            if len(children_vars) > 1 or symbol.secondary_dimensions_npts > 1:
                symbol_str = "np.concatenate(({}))".format(",".join(all_child_vectors))
            else:
                symbol_str = "{}".format(",".join(children_vars))
        else:
            raise NotImplementedError

    # Note: we assume that y is being passed as a column vector
    elif isinstance(symbol, pybamm.StateVector):
        symbol_str = "y[:{}][{}]".format(
            len(symbol.evaluation_array), symbol.evaluation_array
        )

    elif isinstance(symbol, pybamm.Time):
        symbol_str = "t"

    else:
        raise NotImplementedError(
            "Not implemented for a symbol of type '{}'".format(type(symbol))
        )

    variable_symbols[symbol.id] = symbol_str


def to_python(symbol, debug=False):
    """
    This function converts an expression tree into a dict of constant input values, and
    valid python code that acts like the tree's :func:`pybamm.Symbol.evaluate` function

    Parameters
    ----------
    symbol : :class:`pybamm.Symbol`
        The symbol to convert to python code

    debug : bool
        If set to True, the function also emits debug code

    Returns
    -------
    collections.OrderedDict:
        dict mapping node id to a constant value. Represents all the constant nodes in
        the expression tree
    str:
        valid python code that will evaluate all the variable nodes in the tree.

    """

    constant_values = OrderedDict()
    variable_symbols = OrderedDict()
    find_symbols(symbol, constant_values, variable_symbols)

    line_format = "{} = {}"

    if debug:
        variable_lines = [
            "print('{}'); ".format(
                line_format.format(id_to_python_variable(symbol_id, False), symbol_line)
            )
            + line_format.format(id_to_python_variable(symbol_id, False), symbol_line)
            + "; print(type({0}),{0}.shape)".format(
                id_to_python_variable(symbol_id, False)
            )
            for symbol_id, symbol_line in variable_symbols.items()
        ]
    else:
        variable_lines = [
            line_format.format(id_to_python_variable(symbol_id, False), symbol_line)
            for symbol_id, symbol_line in variable_symbols.items()
        ]

    return constant_values, "\n".join(variable_lines)


class EvaluatorPython:
    """
    Converts a pybamm expression tree into pure python code that will calculate the
    result of calling `evaluate(t, y)` on the given expression tree.

    Parameters
    ----------

    symbol : :class:`pybamm.Symbol`
        The symbol to convert to python code


    """

    def __init__(self, symbol):
        constants, self._variable_function = pybamm.to_python(symbol, debug=False)

        # store all the constant symbols in the tree as internal variables of this
        # object
        for symbol_id, value in constants.items():
            setattr(
                self, id_to_python_variable(symbol_id, True).replace("self.", ""), value
            )

        # calculate the final variable that will output the result of calling `evaluate`
        # on `symbol`
        self._result_var = id_to_python_variable(symbol.id, symbol.is_constant())

        # compile the generated python code
        self._variable_compiled = compile(
            self._variable_function, self._result_var, "exec"
        )

        # compile the line that will return the output of `evaluate`
        self._return_compiled = compile(
            self._result_var, "return" + self._result_var, "eval"
        )

    def evaluate(self, t=None, y=None, known_evals=None):
        """
        Acts as a drop-in replacement for :func:`pybamm.Symbol.evaluate`
        """
        # generated code assumes y is a column vector
        if y is not None and y.ndim == 1:
            y = y.reshape(-1, 1)

        # execute code
        exec(self._variable_compiled)

        # don't need known_evals, but need to reproduce Symbol.evaluate signature
        if known_evals is not None:
            return eval(self._return_compiled), known_evals
        else:
            return eval(self._return_compiled)<|MERGE_RESOLUTION|>--- conflicted
+++ resolved
@@ -138,12 +138,7 @@
         elif isinstance(symbol, pybamm.DomainConcatenation):
             slice_starts = []
             all_child_vectors = []
-<<<<<<< HEAD
-            second_pts = len(list(symbol._slices.values())[0])
-            for i in range(second_pts):
-=======
             for i in range(symbol.secondary_dimensions_npts):
->>>>>>> 13b94708
                 child_vectors = []
                 for child_var, slices in zip(children_vars, symbol._children_slices):
                     for child_dom, child_slice in slices.items():
