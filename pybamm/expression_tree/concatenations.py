#
# Concatenation classes
#
import copy
from collections import defaultdict

import numpy as np
from scipy.sparse import issparse, vstack

import pybamm


class Concatenation(pybamm.Symbol):
    """
    A node in the expression tree representing a concatenation of symbols.

    **Extends**: :class:`pybamm.Symbol`

    Parameters
    ----------
    children : iterable of :class:`pybamm.Symbol`
        The symbols to concatenate
    """

    def __init__(self, *children, name=None, check_domain=True, concat_fun=None):
        if name is None:
            name = "concatenation"
        if check_domain:
            domain = self.get_children_domains(children)
            auxiliary_domains = self.get_children_auxiliary_domains(children)
        else:
            domain = []
            auxiliary_domains = {}
        self.concatenation_function = concat_fun
        super().__init__(
            name, children, domain=domain, auxiliary_domains=auxiliary_domains
        )

    def __str__(self):
        """See :meth:`pybamm.Symbol.__str__()`."""
        out = self.name + "("
        for child in self.children:
            out += "{!s}, ".format(child)
        out = out[:-2] + ")"
        return out

    def get_children_domains(self, children):
        # combine domains from children
        domain = []
        for child in children:
            if not isinstance(child, pybamm.Symbol):
                raise TypeError("{} is not a pybamm symbol".format(child))
            child_domain = child.domain
            if child_domain == []:
                raise pybamm.DomainError(
                    "Cannot concatenate child '{}' with empty domain".format(child)
                )
            if set(domain).isdisjoint(child_domain):
                domain += child_domain
            else:
                raise pybamm.DomainError("domain of children must be disjoint")
        return domain

    def _concatenation_evaluate(self, children_eval):
        """See :meth:`Concatenation._concatenation_evaluate()`."""
        if len(children_eval) == 0:
            return np.array([])
        else:
            return self.concatenation_function(children_eval)

    def evaluate(self, t=None, y=None, y_dot=None, inputs=None, known_evals=None):
        """See :meth:`pybamm.Symbol.evaluate()`."""
        children = self.cached_children
        if known_evals is not None:
            if self.id not in known_evals:
                children_eval = [None] * len(children)
                for idx, child in enumerate(children):
                    children_eval[idx], known_evals = child.evaluate(
                        t, y, y_dot, inputs, known_evals
                    )
                known_evals[self.id] = self._concatenation_evaluate(children_eval)
            return known_evals[self.id], known_evals
        else:
            children_eval = [None] * len(children)
            for idx, child in enumerate(children):
                children_eval[idx] = child.evaluate(t, y, y_dot, inputs)
            return self._concatenation_evaluate(children_eval)

    def new_copy(self):
        """See :meth:`pybamm.Symbol.new_copy()`."""
        new_children = [child.new_copy() for child in self.children]
        return self._concatenation_new_copy(new_children)

    def _concatenation_new_copy(self, children):
        """See :meth:`pybamm.Symbol.new_copy()`."""
        return concatenation(*children)

    def _concatenation_jac(self, children_jacs):
        """Calculate the jacobian of a concatenation."""
        return NotImplementedError

    def _evaluate_for_shape(self):
        """See :meth:`pybamm.Symbol.evaluate_for_shape`"""
        if len(self.children) == 0:
            return np.array([])
        else:
            # Default: use np.concatenate
            concatenation_function = self.concatenation_function or np.concatenate
            return concatenation_function(
                [child.evaluate_for_shape() for child in self.children]
            )

    def is_constant(self):
        """See :meth:`pybamm.Symbol.is_constant()`."""
        return all(child.is_constant() for child in self.children)


class NumpyConcatenation(Concatenation):
    """
    A node in the expression tree representing a concatenation of equations, when we
    *don't* care about domains. The class :class:`pybamm.DomainConcatenation`, which
    *is* careful about domains and uses broadcasting where appropriate, should be used
    whenever possible instead.

    Upon evaluation, equations are concatenated using numpy concatenation.

    **Extends**: :class:`Concatenation`

    Parameters
    ----------
    children : iterable of :class:`pybamm.Symbol`
        The equations to concatenate
    """

    def __init__(self, *children):
        children = list(children)
        # Turn objects that evaluate to scalars to objects that evaluate to vectors,
        # so that we can concatenate them
        for i, child in enumerate(children):
            if child.evaluates_to_number():
                children[i] = child * pybamm.Vector([1])
        super().__init__(
            *children,
            name="numpy_concatenation",
            check_domain=False,
            concat_fun=np.concatenate
        )

    def _concatenation_jac(self, children_jacs):
        """See :meth:`pybamm.Concatenation.concatenation_jac()`."""
        children = self.cached_children
        if len(children) == 0:
            return pybamm.Scalar(0)
        else:
            return SparseStack(*children_jacs)

    def _concatenation_new_copy(self, children):
        """See :meth:`pybamm.Symbol.new_copy()`."""
        return numpy_concatenation(*children)


class DomainConcatenation(Concatenation):
    """
    A node in the expression tree representing a concatenation of symbols, being
    careful about domains.

    It is assumed that each child has a domain, and the final concatenated vector will
    respect the sizes and ordering of domains established in mesh keys

    **Extends**: :class:`pybamm.Concatenation`

    Parameters
    ----------

    children : iterable of :class:`pybamm.Symbol`
        The symbols to concatenate

    full_mesh : :class:`pybamm.BaseMesh`
        The underlying mesh for discretisation, used to obtain the number of mesh points
        in each domain.

    copy_this : :class:`pybamm.DomainConcatenation` (optional)
        if provided, this class is initialised by copying everything except the children
        from `copy_this`. `mesh` is not used in this case
    """

    def __init__(self, children, full_mesh, copy_this=None):
        # Convert any constant symbols in children to a Vector of the right size for
        # concatenation
        children = list(children)

        # Allow the base class to sort the domains into the correct order
        super().__init__(*children, name="domain_concatenation")

        # ensure domain is sorted according to mesh keys
        domain_dict = {d: full_mesh.domain_order.index(d) for d in self.domain}
        self.domain = sorted(domain_dict, key=domain_dict.__getitem__)

        if copy_this is None:
            # store mesh
            self._full_mesh = full_mesh

            # create dict of domain => slice of final vector
            self.secondary_dimensions_npts = self._get_auxiliary_domain_repeats(
                self.domains
            )
            self._slices = self.create_slices(self)

            # store size of final vector
            self._size = self._slices[self.domain[-1]][-1].stop

            # create disc of domain => slice for each child
            self._children_slices = [
                self.create_slices(child) for child in self.cached_children
            ]
        else:
            self._full_mesh = copy.copy(copy_this._full_mesh)
            self._slices = copy.copy(copy_this._slices)
            self._size = copy.copy(copy_this._size)
            self._children_slices = copy.copy(copy_this._children_slices)
            self.secondary_dimensions_npts = copy_this.secondary_dimensions_npts

    def _get_auxiliary_domain_repeats(self, auxiliary_domains):
        """Helper method to read the 'auxiliary_domain' meshes."""
        if "secondary" in auxiliary_domains:
            sec_mesh_npts = self.full_mesh.combine_submeshes(
                *auxiliary_domains["secondary"]
            ).npts
        else:
            sec_mesh_npts = 1
        if "tertiary" in auxiliary_domains:
            tert_mesh_npts = self.full_mesh.combine_submeshes(
                *auxiliary_domains["tertiary"]
            ).npts
        else:
            tert_mesh_npts = 1
        return sec_mesh_npts * tert_mesh_npts

    @property
    def full_mesh(self):
        return self._full_mesh

    def create_slices(self, node):
        slices = defaultdict(list)
        start = 0
        end = 0
        second_pts = self._get_auxiliary_domain_repeats(self.domains)
        if second_pts != self.secondary_dimensions_npts:
            raise ValueError(
                """Concatenation and children must have the same number of
                points in secondary dimensions"""
            )
        for i in range(second_pts):
            for dom in node.domain:
                end += self.full_mesh[dom].npts
                slices[dom].append(slice(start, end))
                start = end
        return slices

    def _concatenation_evaluate(self, children_eval):
        """See :meth:`Concatenation._concatenation_evaluate()`."""
        # preallocate vector
        vector = np.empty((self._size, 1))

        # loop through domains of children writing subvectors to final vector
        for child_vector, slices in zip(children_eval, self._children_slices):
            for child_dom, child_slice in slices.items():
                for i, _slice in enumerate(child_slice):
                    vector[self._slices[child_dom][i]] = child_vector[_slice]

        return vector

    def _concatenation_jac(self, children_jacs):
        """See :meth:`pybamm.Concatenation.concatenation_jac()`."""
        # note that this assumes that the children are in the right order and only have
        # one domain each
        jacs = []
        for i in range(self.secondary_dimensions_npts):
            for child_jac, slices in zip(children_jacs, self._children_slices):
                if len(slices) > 1:
                    raise NotImplementedError(
                        """jacobian only implemented for when each child has
                        a single domain"""
                    )
                child_slice = next(iter(slices.values()))
                jacs.append(pybamm.Index(child_jac, child_slice[i]))
        return SparseStack(*jacs)

    def _concatenation_new_copy(self, children):
        """See :meth:`pybamm.Symbol.new_copy()`."""
        new_symbol = simplified_domain_concatenation(
            children, self.full_mesh, copy_this=self
        )
        return new_symbol


class SparseStack(Concatenation):
    """
    A node in the expression tree representing a concatenation of sparse
    matrices. As with NumpyConcatenation, we *don't* care about domains.
    The class :class:`pybamm.DomainConcatenation`, which *is* careful about
    domains and uses broadcasting where appropriate, should be used whenever
    possible instead.

    **Extends**: :class:`Concatenation`

    Parameters
    ----------
    children : iterable of :class:`Concatenation`
        The equations to concatenate
    """

    def __init__(self, *children):
        children = list(children)
        if not any(issparse(child.evaluate_for_shape()) for child in children):
            concatenation_function = np.vstack
        else:
            concatenation_function = vstack
        super().__init__(
            *children,
            name="sparse_stack",
            check_domain=False,
            concat_fun=concatenation_function
        )

    def _concatenation_new_copy(self, children):
        """See :meth:`pybamm.Symbol.new_copy()`."""
        return SparseStack(*children)


class ConcatenationVariable(Concatenation):
    """A Variable representing a concatenation of variables."""

    def __init__(self, *children):
        # Name is the intersection of the children names (should usually make sense
        # if the children have been named consistently)
        name = intersect(children[0].name, children[1].name)
        for child in children[2:]:
            name = intersect(name, child.name)
        name = name.capitalize()
        if name == "":
            name = None
        super().__init__(*children, name=name)
        # Overly tight bounds, can edit later if required
        self.bounds = (
            np.max([child.bounds[0] for child in children]),
            np.min([child.bounds[1] for child in children]),
        )

        if not any(c.print_name is None for c in children):
            print_name = intersect(children[0].print_name, children[1].print_name)
            for child in children[2:]:
                print_name = intersect(print_name, child.print_name)
            if print_name.endswith("_"):
                print_name = print_name[:-1]
        else:
            print_name = None
        self.print_name = print_name


def substrings(s):
    for i in range(len(s)):
        for j in range(i, len(s)):
            yield s[i : j + 1]


def intersect(s1, s2):
    # find all the common strings between two strings
    all_intersects = set(substrings(s1)) & set(substrings(s2))
    # intersect is the longest such intercept
    if len(all_intersects) == 0:
        return ""
    intersect = max(all_intersects, key=len)
    # remove leading and trailing white space
    return intersect.lstrip().rstrip()


def simplified_concatenation(*children):
<<<<<<< HEAD
    """ Perform simplifications on a concatenation """
    # remove children that are None
    children = list(filter(lambda x: x is not None, children))
=======
    """Perform simplifications on a concatenation."""
>>>>>>> d66876db
    # Create Concatenation to easily read domains
    concat = Concatenation(*children)
    # Simplify concatenation of broadcasts all with the same child to a single
    # broadcast across all domains
    if len(children) == 0:
        raise ValueError("Cannot create empty concatenation")
    elif len(children) == 1:
        return children[0]
    else:
        if all(
            isinstance(child, pybamm.Broadcast)
            and child.child.id == children[0].child.id
            for child in children
        ):
            unique_child = children[0].orphans[0]
            if isinstance(children[0], pybamm.PrimaryBroadcast):
                return pybamm.PrimaryBroadcast(unique_child, concat.domain)
            else:
                return pybamm.FullBroadcast(
                    unique_child, concat.domain, concat.auxiliary_domains
                )
        elif all(isinstance(child, pybamm.Variable) for child in children):
            return pybamm.ConcatenationVariable(*children)
    return concat


def concatenation(*children):
    """Helper function to create concatenations."""
    # TODO: add option to turn off simplifications
    return simplified_concatenation(*children)


def simplified_numpy_concatenation(*children):
    """Perform simplifications on a numpy concatenation."""
    # Turn a concatenation of concatenations into a single concatenation
    new_children = []
    for child in children:
        # extract any children from numpy concatenation
        if isinstance(child, NumpyConcatenation):
            new_children.extend(child.orphans)
        else:
            new_children.append(child)
    return pybamm.simplify_if_constant(NumpyConcatenation(*new_children))


def numpy_concatenation(*children):
    """Helper function to create numpy concatenations."""
    # TODO: add option to turn off simplifications
    return simplified_numpy_concatenation(*children)


def simplified_domain_concatenation(children, mesh, copy_this=None):
    """Perform simplifications on a domain concatenation."""
    # Create the DomainConcatenation to read domain and child domain
    concat = DomainConcatenation(children, mesh, copy_this=copy_this)
    # Simplify Concatenation of StateVectors to a single StateVector
    # The sum of the evalation arrays of the StateVectors must be exactly 1
    if all(isinstance(child, pybamm.StateVector) for child in children):
        longest_eval_array = len(children[-1]._evaluation_array)
        eval_arrays = {}
        for child in children:
            eval_arrays[child] = np.concatenate(
                [
                    child.evaluation_array,
                    np.zeros(longest_eval_array - len(child.evaluation_array)),
                ]
            )
        first_start = children[0].y_slices[0].start
        last_stop = children[-1].y_slices[-1].stop
        if all(
            sum(array for array in eval_arrays.values())[first_start:last_stop] == 1
        ):
            return pybamm.StateVector(
                slice(first_start, last_stop),
                domain=concat.domain,
                auxiliary_domains=concat.auxiliary_domains,
            )

    return pybamm.simplify_if_constant(concat)


def domain_concatenation(children, mesh):
    """Helper function to create domain concatenations."""
    # TODO: add option to turn off simplifications
    return simplified_domain_concatenation(children, mesh)<|MERGE_RESOLUTION|>--- conflicted
+++ resolved
@@ -376,13 +376,9 @@
 
 
 def simplified_concatenation(*children):
-<<<<<<< HEAD
-    """ Perform simplifications on a concatenation """
+    """Perform simplifications on a concatenation."""
     # remove children that are None
     children = list(filter(lambda x: x is not None, children))
-=======
-    """Perform simplifications on a concatenation."""
->>>>>>> d66876db
     # Create Concatenation to easily read domains
     concat = Concatenation(*children)
     # Simplify concatenation of broadcasts all with the same child to a single
