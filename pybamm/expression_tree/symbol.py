#
# Base Symbol Class for the expression tree
#
import numbers

import anytree
import numpy as np
import sympy
from anytree.exporter import DotExporter
from scipy.sparse import csr_matrix, issparse

import pybamm
from pybamm.expression_tree.printing.print_name import prettify_print_name

DOMAIN_LEVELS = ["primary", "secondary", "tertiary", "quaternary"]


def domain_size(domain):
    """
    Get the domain size.

    Empty domain has size 1.
    If the domain falls within the list of standard battery domains, the size is read
    from a dictionary of standard domain sizes. Otherwise, the hash of the domain string
    is used to generate a `random` domain size.
    """
    fixed_domain_sizes = {
        "current collector": 3,
        "negative particle": 5,
        "positive particle": 7,
        "negative electrode": 11,
        "separator": 13,
        "positive electrode": 17,
        "negative particle size": 19,
        "positive particle size": 23,
    }
    if domain in [[], None]:
        size = 1
    elif all(dom in fixed_domain_sizes for dom in domain):
        size = sum(fixed_domain_sizes[dom] for dom in domain)
    else:
        size = sum(hash(dom) % 100 for dom in domain)
    return size


def create_object_of_size(size, typ="vector"):
    """Return object, consisting of NaNs, of the right shape."""
    if typ == "vector":
        return np.nan * np.ones((size, 1))
    elif typ == "matrix":
        return np.nan * np.ones((size, size))


def evaluate_for_shape_using_domain(domains, typ="vector"):
    """
    Return a vector of the appropriate shape, based on the domains.
    Domain 'sizes' can clash, but are unlikely to, and won't cause failures if they do.
    """
    if isinstance(domains, dict):
        _domain_sizes = int(np.prod([domain_size(dom) for dom in domains.values()]))
    else:
        _domain_sizes = domain_size(domains)
    return create_object_of_size(_domain_sizes, typ)


def is_constant(symbol):
    return isinstance(symbol, numbers.Number) or symbol.is_constant()


def is_scalar_x(expr, x):
    """
    Utility function to test if an expression evaluates to a constant scalar value
    """
    if is_constant(expr):
        result = expr.evaluate_ignoring_errors(t=None)
        return isinstance(result, numbers.Number) and result == x
    else:
        return False


def is_scalar_zero(expr):
    """
    Utility function to test if an expression evaluates to a constant scalar zero
    """
    return is_scalar_x(expr, 0)


def is_scalar_one(expr):
    """
    Utility function to test if an expression evaluates to a constant scalar one
    """
    return is_scalar_x(expr, 1)


def is_scalar_minus_one(expr):
    """
    Utility function to test if an expression evaluates to a constant scalar minus one
    """
    return is_scalar_x(expr, -1)


def is_matrix_x(expr, x):
    """
    Utility function to test if an expression evaluates to a constant matrix value
    """
    if isinstance(expr, pybamm.Broadcast):
        return is_scalar_x(expr.child, x) or is_matrix_x(expr.child, x)

    if is_constant(expr):
        result = expr.evaluate_ignoring_errors(t=None)
        return (
            issparse(result)
            and (
                (x == 0 and np.prod(len(result.__dict__["data"])) == 0)
                or (
                    len(result.__dict__["data"]) == np.prod(result.shape)
                    and np.all(result.__dict__["data"] == x)
                )
            )
        ) or (isinstance(result, np.ndarray) and np.all(result == x))
    else:
        return False


def is_matrix_zero(expr):
    """
    Utility function to test if an expression evaluates to a constant matrix zero
    """
    return is_matrix_x(expr, 0)


def is_matrix_one(expr):
    """
    Utility function to test if an expression evaluates to a constant matrix one
    """
    return is_matrix_x(expr, 1)


def is_matrix_minus_one(expr):
    """
    Utility function to test if an expression evaluates to a constant matrix minus one
    """
    return is_matrix_x(expr, -1)


def simplify_if_constant(symbol):
    """
    Utility function to simplify an expression tree if it evalutes to a constant
    scalar, vector or matrix
    """
    if symbol.is_constant():
        result = symbol.evaluate_ignoring_errors()
        if result is not None:
            if (
                isinstance(result, numbers.Number)
                or (isinstance(result, np.ndarray) and result.ndim == 0)
                or isinstance(result, np.bool_)
            ):
                return pybamm.Scalar(result)
            elif isinstance(result, np.ndarray) or issparse(result):
                if result.ndim == 1 or result.shape[1] == 1:
                    return pybamm.Vector(result, domains=symbol.domains)
                else:
                    # Turn matrix of zeros into sparse matrix
                    if isinstance(result, np.ndarray) and np.all(result == 0):
                        result = csr_matrix(result)
                    return pybamm.Matrix(result, domains=symbol.domains)

    return symbol


class Symbol:
    """
    Base node class for the expression tree.

    Parameters
    ----------

    name : str
        name for the node
    children : iterable :class:`Symbol`, optional
        children to attach to this node, default to an empty list
    domain : iterable of str, or str
        list of domains over which the node is valid (empty list indicates the symbol
        is valid over all domains)
    auxiliary_domains : dict of str
        dictionary of auxiliary domains over which the node is valid (empty dictionary
        indicates no auxiliary domains). Keys can be "secondary", "tertiary" or
        "quaternary". The symbol is broadcast over its auxiliary domains.
        For example, a symbol might have domain "negative particle", secondary domain
        "separator" and tertiary domain "current collector" (`domain="negative
        particle", auxiliary_domains={"secondary": "separator", "tertiary": "current
        collector"}`).
    domains : dict
        A dictionary equivalent to {'primary': domain, auxiliary_domains}. Either
        'domain' and 'auxiliary_domains', or just 'domains', should be provided
        (not both). In future, the 'domain' and 'auxiliary_domains' arguments may be
        deprecated.
    """

    def __init__(
        self, name, children=None, domain=None, auxiliary_domains=None, domains=None
    ):
        super(Symbol, self).__init__()
        self.name = name

        if children is None:
            children = []

        self._children = children
        # Keep a separate "oprhans" attribute for backwards compatibility
        self._orphans = children

<<<<<<< HEAD
        for child in children:
            # copy child before adding
            # this also adds copy.copy(child) to self.children
            copy.copy(child).parent = self

        # cache children
        self.cached_children = super(Symbol, self).children

        # Set domains (and hence id)
        self.domains = self.read_domain_or_domains(domain, auxiliary_domains, domains)
=======
        # Set auxiliary domains
        self._domains = {"primary": None}
        self.auxiliary_domains = auxiliary_domains
        # Set domain (and hence id)
        self.domain = domain
>>>>>>> dc4ff98f

        self._saved_evaluates_on_edges = {}
        self._print_name = None

        # Test shape on everything but nodes that contain the base Symbol class or
        # the base BinaryOperator class
        if pybamm.settings.debug_mode is True:
            if not any(
                issubclass(pybamm.Symbol, type(x))
                or issubclass(pybamm.BinaryOperator, type(x))
                for x in self.pre_order()
            ):
                self.test_shape()

    @property
    def children(self):
        """
        returns the cached children of this node.

        Note: it is assumed that children of a node are not modified after initial
        creation
        """
        return self._children

    @property
    def name(self):
        """name of the node."""
        return self._name

    @name.setter
    def name(self, value):
        assert isinstance(value, str)
        self._name = value

    @property
    def domains(self):
        return self._domains

    @property
    def domain(self):
        """
        list of applicable domains.

        Returns
        -------
            iterable of str
        """
        return self._domains["primary"]

    @domain.setter
    def domain(self, domain):
        self.domains = {**self.domains, "primary": domain}

    @property
    def auxiliary_domains(self):
        """Returns auxiliary domains."""
        raise NotImplementedError(
            "symbol.auxiliary_domains has been deprecated, use symbol.domains instead"
        )

    @domains.setter
    def domains(self, domains):
        if hasattr(self, "_domains") and domains == self.domains:
            return None  # no change
        # Turn dictionary into appropriate form
        domains = domains or {}

        if (
            "primary" in domains
            and domains["primary"] != []
            and isinstance(self, (pybamm.Scalar, pybamm.Parameter))
        ):
            raise pybamm.DomainError(
                f"Object of type '{self.__class__.__name__}'' cannot have a domain"
            )

        # Check domains don't clash
        for level, dom in domains.items():
            if level not in DOMAIN_LEVELS:
                raise pybamm.DomainError(
                    f"DomainDict keys must be one of '{DOMAIN_LEVELS}'"
                )
            if isinstance(dom, str):
                domains[level] = [dom]
        for i, level in enumerate(DOMAIN_LEVELS[:-1]):
            if level not in domains or domains[level] == []:
                if (
                    DOMAIN_LEVELS[i + 1] in domains
                    and domains[DOMAIN_LEVELS[i + 1]] != []
                ):
                    raise pybamm.DomainError("Domain levels must be filled in order")
                # don't test further if we have already found a missing domain
                break

        values = [tuple(val) for val in domains.values() if val != []]
        if len(set(values)) != len(values):
            raise pybamm.DomainError("All domains must be different")

        if not isinstance(domains, pybamm.DomainDict):
            domains = pybamm.DomainDict(domains)

        self._domains = domains
        self.set_id()

    @property
    def secondary_domain(self):
        """Helper function to get the secondary domain of a symbol."""
        return self._domains["secondary"]

    @property
    def tertiary_domain(self):
        """Helper function to get the tertiary domain of a symbol."""
        return self._domains["tertiary"]

    @property
    def quaternary_domain(self):
        """Helper function to get the quaternary domain of a symbol."""
        return self._domains["quaternary"]

    def copy_domains(self, symbol):
        """Copy the domains from a given symbol, bypassing checks."""
        if self._domains != symbol.domains:
            self._domains = symbol.domains.copy()
            self.set_id()

    def clear_domains(self):
        """Clear domains, bypassing checks."""
        domains = {"primary": []}
        if self._domains != domains:
            self._domains = pybamm.DomainDict(domains)
            self.set_id()

    def get_children_domains(self, children):
        """Combine domains from children, at all levels."""
        domains = {}
        for child in children:
            for level in child.domains.keys():
                if child.domains[level] == []:
                    pass
                elif (
                    level not in domains
                    or domains[level] == []
                    or child.domains[level] == domains[level]
                ):
                    domains[level] = child.domains[level]
                else:
                    raise pybamm.DomainError(
                        "children must have same or empty domains, "
                        f"not {domains[level]} and {child.domains[level]}"
                    )

        return domains

    def read_domain_or_domains(self, domain, auxiliary_domains, domains):
        if domains is None:
            if isinstance(domain, str):
                domain = [domain]
            elif domain is None:
                domain = []
            auxiliary_domains = auxiliary_domains or {}

            domains = {"primary": domain, **auxiliary_domains}
        else:
            if domain is not None:
                raise ValueError("Only one of 'domain' or 'domains' should be provided")
            if auxiliary_domains is not None:
                raise ValueError(
                    "Only one of 'auxiliary_domains' or 'domains' should be provided"
                )
        return domains

    @property
    def id(self):
        return self._id

    def set_id(self):
        """
        Set the immutable "identity" of a variable (e.g. for identifying y_slices).

        This is identical to what we'd put in a __hash__ function
        However, implementing __hash__ requires also implementing __eq__,
        which would then mess with loop-checking in the anytree module.

        Hashing can be slow, so we set the id when we create the node, and hence only
        need to hash once.
        """
        self._id = hash(
            (self.__class__, self.name)
            + tuple([child.id for child in self.children])
            + tuple([(k, tuple(v)) for k, v in self.domains.items() if v != []])
        )

    @property
    def orphans(self):
        """
        Returning new copies of the children, with parents removed to avoid corrupting
        the expression tree internal data
        """
        return self._orphans

    def render(self):  # pragma: no cover
        """
        Print out a visual representation of the tree (this node and its children)
        """
        for pre, _, node in anytree.RenderTree(self):
            if isinstance(node, pybamm.Scalar) and node.name != str(node.value):
                print("{}{} = {}".format(pre, node.name, node.value))
            else:
                print("{}{}".format(pre, node.name))

    def visualise(self, filename):
        """
        Produces a .png file of the tree (this node and its children) with the
        name filename

        Parameters
        ----------

        filename : str
            filename to output, must end in ".png"
        """

        # check that filename ends in .png.
        if filename[-4:] != ".png":
            raise ValueError("filename should end in .png")

        new_node, counter = self.relabel_tree(self, 0)

        try:
            DotExporter(
                new_node, nodeattrfunc=lambda node: 'label="{}"'.format(node.label)
            ).to_picture(filename)
        except FileNotFoundError:  # pragma: no cover
            # raise error but only through logger so that test passes
            pybamm.logger.error("Please install graphviz>=2.42.2 to use dot exporter")

    def relabel_tree(self, symbol, counter):
        """
        Finds all children of a symbol and assigns them a new id so that they can be
        visualised properly using the graphviz output
        """
        name = symbol.name
        if name == "div":
            name = "&nabla;&sdot;"
        elif name == "grad":
            name = "&nabla;"
        elif name == "/":
            name = "&divide;"
        elif name == "*":
            name = "&times;"
        elif name == "-":
            name = "&minus;"
        elif name == "+":
            name = "&#43;"
        elif name == "**":
            name = "^"

        new_node = anytree.Node(str(counter), label=name)
        counter += 1

        new_children = []
        for child in symbol.children:
            new_child, counter = self.relabel_tree(child, counter)
            new_children.append(new_child)
        new_node.children = new_children

        return new_node, counter

    def pre_order(self):
        """
        returns an iterable that steps through the tree in pre-order fashion.

        Examples
        --------

        >>> import pybamm
        >>> a = pybamm.Symbol('a')
        >>> b = pybamm.Symbol('b')
        >>> for node in (a*b).pre_order():
        ...     print(node.name)
        *
        a
        b
        """
        return anytree.PreOrderIter(self)

    def __str__(self):
        """return a string representation of the node and its children."""
        return self._name

    def __repr__(self):
        """returns the string `__class__(id, name, children, domain)`"""
        return ("{!s}({}, {!s}, children={!s}, domains={!s})").format(
            self.__class__.__name__,
            hex(self.id),
            self._name,
            [str(child) for child in self.children],
            {k: v for k, v in self.domains.items() if v != []},
        )

    def __add__(self, other):
        """return an :class:`Addition` object."""
        return pybamm.simplified_addition(self, other)

    def __radd__(self, other):
        """return an :class:`Addition` object."""
        return pybamm.simplified_addition(other, self)

    def __sub__(self, other):
        """return a :class:`Subtraction` object."""
        return pybamm.simplified_subtraction(self, other)

    def __rsub__(self, other):
        """return a :class:`Subtraction` object."""
        return pybamm.simplified_subtraction(other, self)

    def __mul__(self, other):
        """return a :class:`Multiplication` object."""
        return pybamm.simplified_multiplication(self, other)

    def __rmul__(self, other):
        """return a :class:`Multiplication` object."""
        return pybamm.simplified_multiplication(other, self)

    def __matmul__(self, other):
        """return a :class:`MatrixMultiplication` object."""
        return pybamm.simplified_matrix_multiplication(self, other)

    def __rmatmul__(self, other):
        """return a :class:`MatrixMultiplication` object."""
        return pybamm.simplified_matrix_multiplication(other, self)

    def __truediv__(self, other):
        """return a :class:`Division` object."""
        return pybamm.simplified_division(self, other)

    def __rtruediv__(self, other):
        """return a :class:`Division` object."""
        return pybamm.simplified_division(other, self)

    def __pow__(self, other):
        """return a :class:`Power` object."""
        return pybamm.simplified_power(self, other)

    def __rpow__(self, other):
        """return a :class:`Power` object."""
        return pybamm.simplified_power(other, self)

    def __lt__(self, other):
        """return a :class:`NotEqualHeaviside` object, or a smooth approximation."""
        k = pybamm.settings.heaviside_smoothing
        # Return exact approximation if that is the setting or the outcome is a constant
        # (i.e. no need for smoothing)
        if k == "exact" or (is_constant(self) and is_constant(other)):
            out = pybamm.NotEqualHeaviside(self, other)
        else:
            out = pybamm.sigmoid(self, other, k)
        return pybamm.simplify_if_constant(out)

    def __le__(self, other):
        """return a :class:`EqualHeaviside` object, or a smooth approximation."""
        k = pybamm.settings.heaviside_smoothing
        # Return exact approximation if that is the setting or the outcome is a constant
        # (i.e. no need for smoothing)
        if k == "exact" or (is_constant(self) and is_constant(other)):
            out = pybamm.EqualHeaviside(self, other)
        else:
            out = pybamm.sigmoid(self, other, k)
        return pybamm.simplify_if_constant(out)

    def __gt__(self, other):
        """return a :class:`NotEqualHeaviside` object, or a smooth approximation."""
        k = pybamm.settings.heaviside_smoothing
        # Return exact approximation if that is the setting or the outcome is a constant
        # (i.e. no need for smoothing)
        if k == "exact" or (is_constant(self) and is_constant(other)):
            out = pybamm.NotEqualHeaviside(other, self)
        else:
            out = pybamm.sigmoid(other, self, k)
        return pybamm.simplify_if_constant(out)

    def __ge__(self, other):
        """return a :class:`EqualHeaviside` object, or a smooth approximation."""
        k = pybamm.settings.heaviside_smoothing
        # Return exact approximation if that is the setting or the outcome is a constant
        # (i.e. no need for smoothing)
        if k == "exact" or (is_constant(self) and is_constant(other)):
            out = pybamm.EqualHeaviside(other, self)
        else:
            out = pybamm.sigmoid(other, self, k)
        return pybamm.simplify_if_constant(out)

    def __neg__(self):
        """return a :class:`Negate` object."""
        if isinstance(self, pybamm.Negate):
            # Double negative is a positive
            return self.orphans[0]
        elif isinstance(self, pybamm.Broadcast):
            # Move negation inside the broadcast
            # Apply recursively
            return self._unary_new_copy(-self.orphans[0])
        elif isinstance(self, pybamm.Concatenation) and all(
            child.is_constant() for child in self.children
        ):
            return pybamm.concatenation(*[-child for child in self.orphans])
        else:
            return pybamm.simplify_if_constant(pybamm.Negate(self))

    def __abs__(self):
        """return an :class:`AbsoluteValue` object, or a smooth approximation."""
        if isinstance(self, pybamm.AbsoluteValue):
            # No need to apply abs a second time
            return self
        elif isinstance(self, pybamm.Broadcast):
            # Move absolute value inside the broadcast
            # Apply recursively
            abs_self_not_broad = pybamm.simplify_if_constant(abs(self.orphans[0]))
            return self._unary_new_copy(abs_self_not_broad)
        else:
            k = pybamm.settings.abs_smoothing
            # Return exact approximation if that is the setting or the outcome is a
            # constant (i.e. no need for smoothing)
            if k == "exact" or is_constant(self):
                out = pybamm.AbsoluteValue(self)
            else:
                out = pybamm.smooth_absolute_value(self, k)
            return pybamm.simplify_if_constant(out)

    def __mod__(self, other):
        """return an :class:`Modulo` object."""
        return pybamm.simplify_if_constant(pybamm.Modulo(self, other))

    def diff(self, variable):
        """
        Differentiate a symbol with respect to a variable. For any symbol that can be
        differentiated, return `1` if differentiating with respect to yourself,
        `self._diff(variable)` if `variable` is in the expression tree of the symbol,
        and zero otherwise.

        Parameters
        ----------
        variable : :class:`pybamm.Symbol`
            The variable with respect to which to differentiate
        """
        if variable.id == self.id:
            return pybamm.Scalar(1)
        elif any(variable.id == x.id for x in self.pre_order()):
            return self._diff(variable)
        elif variable.id == pybamm.t.id and self.has_symbol_of_classes(
            (pybamm.VariableBase, pybamm.StateVectorBase)
        ):
            return self._diff(variable)
        else:
            return pybamm.Scalar(0)

    def _diff(self, variable):
        """
        Default behaviour for differentiation, overriden by Binary and Unary Operators
        """
        raise NotImplementedError

    def jac(self, variable, known_jacs=None, clear_domain=True):
        """
        Differentiate a symbol with respect to a (slice of) a StateVector
        or StateVectorDot.
        See :class:`pybamm.Jacobian`.
        """
        jac = pybamm.Jacobian(known_jacs, clear_domain=clear_domain)
        if not isinstance(variable, (pybamm.StateVector, pybamm.StateVectorDot)):
            raise TypeError(
                "Jacobian can only be taken with respect to a 'StateVector' "
                "or 'StateVectorDot', but {} is a {}".format(variable, type(variable))
            )
        return jac.jac(self, variable)

    def _jac(self, variable):
        """
        Default behaviour for jacobian, will raise a ``NotImplementedError``
        if this member function has not been defined for the node.
        """
        raise NotImplementedError

    def _base_evaluate(self, t=None, y=None, y_dot=None, inputs=None):
        """
        evaluate expression tree.

        will raise a ``NotImplementedError`` if this member function has not
        been defined for the node. For example, :class:`Scalar` returns its
        scalar value, but :class:`Variable` will raise ``NotImplementedError``

        Parameters
        ----------

        t : float or numeric type, optional
            time at which to evaluate (default None)

        y : numpy.array, optional
            array with state values to evaluate when solving (default None)

        y_dot : numpy.array, optional
            array with time derivatives of state values to evaluate when solving
            (default None)
        """
        raise NotImplementedError(
            "method self.evaluate() not implemented for symbol "
            "{!s} of type {}".format(self, type(self))
        )

    def evaluate(self, t=None, y=None, y_dot=None, inputs=None, known_evals=None):
        """Evaluate expression tree (wrapper to allow using dict of known values).
        If the dict 'known_evals' is provided, the dict is searched for self.id; if
        self.id is in the keys, return that value; otherwise, evaluate using
        :meth:`_base_evaluate()` and add that value to known_evals

        Parameters
        ----------
        t : float or numeric type, optional
            time at which to evaluate (default None)
        y : numpy.array, optional
            array with state values to evaluate when solving (default None)
        y_dot : numpy.array, optional
            array with time derivatives of state values to evaluate when solving
            (default None)
        inputs : dict, optional
            dictionary of inputs to use when solving (default None)
        known_evals : dict, optional
            dictionary containing known values (default None)

        Returns
        -------
        number or array
            the node evaluated at (t,y)
        known_evals (if known_evals input is not None) : dict
            the dictionary of known values
        """
        if known_evals is not None:
            if self.id not in known_evals:
                known_evals[self.id] = self._base_evaluate(t, y, y_dot, inputs)
            return known_evals[self.id], known_evals
        else:
            return self._base_evaluate(t, y, y_dot, inputs)

    def evaluate_for_shape(self):
        """
        Evaluate expression tree to find its shape.

        For symbols that cannot be evaluated directly (e.g. `Variable` or `Parameter`),
        a vector of the appropriate shape is returned instead, using the symbol's
        domain. See :meth:`pybamm.Symbol.evaluate()`
        """
        try:
            return self._saved_evaluate_for_shape
        except AttributeError:
            self._saved_evaluate_for_shape = self._evaluate_for_shape()
            return self._saved_evaluate_for_shape

    def _evaluate_for_shape(self):
        """See :meth:`Symbol.evaluate_for_shape`"""
        return self.evaluate()

    def is_constant(self):
        """
        returns true if evaluating the expression is not dependent on `t` or `y`
        or `inputs`

        See Also
        --------
        evaluate : evaluate the expression
        """
        # Default behaviour is False
        return False

    def evaluate_ignoring_errors(self, t=0):
        """
        Evaluates the expression. If a node exists in the tree that cannot be evaluated
        as a scalar or vector (e.g. Time, Parameter, Variable, StateVector), then None
        is returned. If there is an InputParameter in the tree then a 1 is returned.
        Otherwise the result of the evaluation is given.

        See Also
        --------
        evaluate : evaluate the expression
        """
        try:
            result = self.evaluate(t=t, inputs="shape test")
        except NotImplementedError:
            # return None if NotImplementedError is raised
            # (there is a e.g. Parameter, Variable, ... in the tree)
            return None
        except TypeError as error:
            # return None if specific TypeError is raised
            # (there is a e.g. StateVector in the tree)
            if error.args[0] == "StateVector cannot evaluate input 'y=None'":
                return None
            elif error.args[0] == "StateVectorDot cannot evaluate input 'y_dot=None'":
                return None
            else:
                raise error
        except ValueError as e:
            # return None if specific ValueError is raised
            # (there is a e.g. Time in the tree)
            if e.args[0] == "t must be provided":
                return None
            raise pybamm.ShapeError("Cannot find shape (original error: {})".format(e))
        return result

    def evaluates_to_number(self):
        """
        Returns True if evaluating the expression returns a number.
        Returns False otherwise, including if NotImplementedError or TyperError
        is raised.
        !Not to be confused with isinstance(self, pybamm.Scalar)!

        See Also
        --------
        evaluate : evaluate the expression
        """
        return self.shape_for_testing == ()

    def evaluates_to_constant_number(self):
        return self.evaluates_to_number() and self.is_constant()

    def evaluates_on_edges(self, dimension):
        """
        Returns True if a symbol evaluates on an edge, i.e. symbol contains a gradient
        operator, but not a divergence operator, and is not an IndefiniteIntegral.
        Caches the solution for faster results.

        Parameters
        ----------
        dimension : str
            The dimension (primary, secondary, etc) in which to query evaluation on
            edges

        Returns
        -------
        bool
            Whether the symbol evaluates on edges (in the finite volume discretisation
            sense)
        """
        try:
            return self._saved_evaluates_on_edges[dimension]
        except KeyError:
            eval_on_edges = self._evaluates_on_edges(dimension)
            self._saved_evaluates_on_edges[dimension] = eval_on_edges
            return eval_on_edges

    def _evaluates_on_edges(self, dimension):
        # Default behaviour: return False
        return False

    def has_symbol_of_classes(self, symbol_classes):
        """
        Returns True if equation has a term of the class(es) `symbol_class`.

        Parameters
        ----------
        symbol_classes : pybamm class or iterable of classes
            The classes to test the symbol against
        """
        return any(isinstance(symbol, symbol_classes) for symbol in self.pre_order())

    def simplify(self, simplified_symbols=None, clear_domains=True):
        """`simplify()` has now been removed."""
        raise pybamm.ModelError("simplify is deprecated as it now has no effect")

    def to_casadi(self, t=None, y=None, y_dot=None, inputs=None, casadi_symbols=None):
        """
        Convert the expression tree to a CasADi expression tree.
        See :class:`pybamm.CasadiConverter`.
        """
        return pybamm.CasadiConverter(casadi_symbols).convert(self, t, y, y_dot, inputs)

    def create_copy(self):
        """
        Make a new copy of a symbol, to avoid Tree corruption errors while bypassing
        copy.deepcopy(), which is slow.
        """
        raise NotImplementedError(
            """method self.new_copy() not implemented
               for symbol {!s} of type {}""".format(
                self, type(self)
            )
        )

    def new_copy(self):
        """
        Returns `create_copy` with added attributes
        """
        obj = self.create_copy()
        obj._print_name = self.print_name
        return obj

    @property
    def size(self):
        """
        Size of an object, found by evaluating it with appropriate t and y
        """
        try:
            return self._saved_size
        except AttributeError:
            self._saved_size = np.prod(self.shape)
            return self._saved_size

    @property
    def shape(self):
        """
        Shape of an object, found by evaluating it with appropriate t and y.
        """
        try:
            return self._saved_shape
        except AttributeError:
            # Default behaviour is to try to evaluate the object directly
            # Try with some large y, to avoid having to unpack (slow)
            try:
                y = np.nan * np.ones((1000, 1))
                evaluated_self = self.evaluate(0, y, y, inputs="shape test")
            # If that fails, fall back to calculating how big y should really be
            except ValueError:
                unpacker = pybamm.SymbolUnpacker(pybamm.StateVector)
                state_vectors_in_node = unpacker.unpack_symbol(self).values()
                min_y_size = max(
                    max(len(x._evaluation_array) for x in state_vectors_in_node), 1
                )
                # Pick a y that won't cause RuntimeWarnings
                y = np.nan * np.ones((min_y_size, 1))
                evaluated_self = self.evaluate(0, y, y, inputs="shape test")

            # Return shape of evaluated object
            if isinstance(evaluated_self, numbers.Number):
                self._saved_shape = ()
            else:
                self._saved_shape = evaluated_self.shape

        return self._saved_shape

    @property
    def size_for_testing(self):
        """Size of an object, based on shape for testing."""
        return np.prod(self.shape_for_testing)

    @property
    def shape_for_testing(self):
        """
        Shape of an object for cases where it cannot be evaluated directly. If a symbol
        cannot be evaluated directly (e.g. it is a `Variable` or `Parameter`), it is
        instead given an arbitrary domain-dependent shape.
        """
        evaluated_self = self.evaluate_for_shape()
        if isinstance(evaluated_self, numbers.Number):
            return ()
        else:
            return evaluated_self.shape

    @property
    def ndim_for_testing(self):
        """
        Number of dimensions of an object,
        found by evaluating it with appropriate t and y
        """
        return len(self.shape_for_testing)

    def test_shape(self):
        """
        Check that the discretised self has a pybamm `shape`, i.e. can be evaluated.

        Raises
        ------
        pybamm.ShapeError
            If the shape of the object cannot be found
        """
        try:
            self.shape_for_testing
        except ValueError as e:
            raise pybamm.ShapeError("Cannot find shape (original error: {})".format(e))

    @property
    def print_name(self):
        return self._print_name

    @print_name.setter
    def print_name(self, name):
        if name is None:
            self._print_name = name
        else:
            self._print_name = prettify_print_name(name)

    def to_equation(self):
        return sympy.Symbol(str(self.name))<|MERGE_RESOLUTION|>--- conflicted
+++ resolved
@@ -211,24 +211,8 @@
         # Keep a separate "oprhans" attribute for backwards compatibility
         self._orphans = children
 
-<<<<<<< HEAD
-        for child in children:
-            # copy child before adding
-            # this also adds copy.copy(child) to self.children
-            copy.copy(child).parent = self
-
-        # cache children
-        self.cached_children = super(Symbol, self).children
-
         # Set domains (and hence id)
         self.domains = self.read_domain_or_domains(domain, auxiliary_domains, domains)
-=======
-        # Set auxiliary domains
-        self._domains = {"primary": None}
-        self.auxiliary_domains = auxiliary_domains
-        # Set domain (and hence id)
-        self.domain = domain
->>>>>>> dc4ff98f
 
         self._saved_evaluates_on_edges = {}
         self._print_name = None
