#
# Base Symbol Class for the expression tree
#
import copy
import numbers

import anytree
import numpy as np
import sympy
from anytree.exporter import DotExporter
from scipy.sparse import csr_matrix, issparse

import pybamm
from pybamm.expression_tree.printing.print_name import prettify_print_name


def domain_size(domain):
    """
    Get the domain size.

    Empty domain has size 1.
    If the domain falls within the list of standard battery domains, the size is read
    from a dictionary of standard domain sizes. Otherwise, the hash of the domain string
    is used to generate a `random` domain size.
    """
    fixed_domain_sizes = {
        "current collector": 3,
        "negative particle": 5,
        "positive particle": 7,
        "negative electrode": 11,
        "separator": 13,
        "positive electrode": 17,
        "working electrode": 19,
        "working particle": 23,
    }
    if isinstance(domain, str):
        domain = [domain]
    if domain in [[], None]:
        size = 1
    elif all(dom in fixed_domain_sizes for dom in domain):
        size = sum(fixed_domain_sizes[dom] for dom in domain)
    else:
        size = sum(hash(dom) % 100 for dom in domain)
    return size


def create_object_of_size(size, typ="vector"):
    """Return object, consisting of NaNs, of the right shape."""
    if typ == "vector":
        return np.nan * np.ones((size, 1))
    elif typ == "matrix":
        return np.nan * np.ones((size, size))


def evaluate_for_shape_using_domain(domain, auxiliary_domains=None, typ="vector"):
    """
    Return a vector of the appropriate shape, based on the domain.
    Domain 'sizes' can clash, but are unlikely to, and won't cause failures if they do.
    """
    _domain_size = domain_size(domain)
    if auxiliary_domains is None:
        _auxiliary_domain_sizes = 1
    else:
        _auxiliary_domain_sizes = int(
            np.prod([domain_size(dom) for dom in auxiliary_domains.values()])
        )
    return create_object_of_size(_domain_size * _auxiliary_domain_sizes, typ)


def is_constant(symbol):
    return isinstance(symbol, numbers.Number) or symbol.is_constant()


def is_scalar_x(expr, x):
    """
    Utility function to test if an expression evaluates to a constant scalar value
    """
    if is_constant(expr):
        result = expr.evaluate_ignoring_errors(t=None)
        return isinstance(result, numbers.Number) and result == x
    else:
        return False


def is_scalar_zero(expr):
    """
    Utility function to test if an expression evaluates to a constant scalar zero
    """
    return is_scalar_x(expr, 0)


def is_scalar_one(expr):
    """
    Utility function to test if an expression evaluates to a constant scalar one
    """
    return is_scalar_x(expr, 1)


def is_scalar_minus_one(expr):
    """
    Utility function to test if an expression evaluates to a constant scalar minus one
    """
    return is_scalar_x(expr, -1)


def is_matrix_x(expr, x):
    """
    Utility function to test if an expression evaluates to a constant matrix value
    """
    if isinstance(expr, pybamm.Broadcast):
        return is_scalar_x(expr.child, x) or is_matrix_x(expr.child, x)

    if is_constant(expr):
        result = expr.evaluate_ignoring_errors(t=None)
        return (issparse(result) and np.all(result.__dict__["data"] == x)) or (
            isinstance(result, np.ndarray) and np.all(result == x)
        )
    else:
        return False


def is_matrix_zero(expr):
    """
    Utility function to test if an expression evaluates to a constant matrix zero
    """
    return is_matrix_x(expr, 0)


def is_matrix_one(expr):
    """
    Utility function to test if an expression evaluates to a constant matrix one
    """
    return is_matrix_x(expr, 1)


def is_matrix_minus_one(expr):
    """
    Utility function to test if an expression evaluates to a constant matrix minus one
    """
    return is_matrix_x(expr, -1)


def simplify_if_constant(symbol):
    """
    Utility function to simplify an expression tree if it evalutes to a constant
    scalar, vector or matrix
    """
    domain = symbol.domain
    auxiliary_domains = symbol.auxiliary_domains
    if symbol.is_constant():
        result = symbol.evaluate_ignoring_errors()
        if result is not None:
            if (
                isinstance(result, numbers.Number)
                or (isinstance(result, np.ndarray) and result.ndim == 0)
                or isinstance(result, np.bool_)
            ):
                return pybamm.Scalar(result, symbol.units)
            elif isinstance(result, np.ndarray) or issparse(result):
                if result.ndim == 1 or result.shape[1] == 1:
                    return pybamm.Vector(
                        result, domain=domain, auxiliary_domains=auxiliary_domains
                    )
                else:
                    # Turn matrix of zeros into sparse matrix
                    if isinstance(result, np.ndarray) and np.all(result == 0):
                        result = csr_matrix(result)
                    return pybamm.Matrix(
                        result, domain=domain, auxiliary_domains=auxiliary_domains
                    )

    return symbol


class Symbol(anytree.NodeMixin):
    """
    Base node class for the expression tree.

    Parameters
    ----------

    name : str
        name for the node
    children : iterable :class:`Symbol`, optional
        children to attach to this node, default to an empty list
    domain : iterable of str, or str
        list of domains over which the node is valid (empty list indicates the symbol
        is valid over all domains)
    auxiliary_domains : dict of str
        dictionary of auxiliary domains over which the node is valid (empty dictionary
        indicates no auxiliary domains). Keys can be "secondary" or "tertiary". The
        symbol is broadcast over its auxiliary domains.
        For example, a symbol might have domain "negative particle", secondary domain
        "separator" and tertiary domain "current collector" (`domain="negative
        particle", auxiliary_domains={"secondary": "separator", "tertiary": "current
        collector"}`).
<<<<<<< HEAD
    units : str
        The units of the symbol

=======
>>>>>>> c421a91e
    """

    def __init__(
        self, name, children=None, domain=None, auxiliary_domains=None, units=None
    ):
        super(Symbol, self).__init__()
        self.name = name

        if children is None:
            children = []

        # Store "orphans", which are separate from children as they do not have a
        # parent node, so they do not cause tree corruption errors when used again
        # in a different part of the tree
        self._orphans = children

        for child in children:
            # copy child before adding
            # this also adds copy.copy(child) to self.children
            copy.copy(child).parent = self

        # cache children
        self.cached_children = super(Symbol, self).children

        # Set auxiliary domains
        self._domains = {"primary": None}
        self.auxiliary_domains = auxiliary_domains
        # Set domain (and hence id)
        self.domain = domain

        self._saved_evaluates_on_edges = {}
        self._print_name = None

        # Test shape on everything but nodes that contain the base Symbol class or
        # the base BinaryOperator class
        if pybamm.settings.debug_mode is True:
            if not any(
                issubclass(pybamm.Symbol, type(x))
                or issubclass(pybamm.BinaryOperator, type(x))
                for x in self.pre_order()
            ):
                self.test_shape()

        # Units
        self.units = units

    @property
    def children(self):
        """
        returns the cached children of this node.

        Note: it is assumed that children of a node are not modified after initial
        creation
        """
        return self.cached_children

    @property
    def name(self):
        """name of the node."""
        return self._name

    @name.setter
    def name(self, value):
        assert isinstance(value, str)
        self._name = value

    @property
    def domains(self):
        return self._domains

    @property
    def domain(self):
        """
        list of applicable domains.

        Returns
        -------
            iterable of str
        """
        return self._domains["primary"]

    @domain.setter
    def domain(self, domain):
        if domain is None:
            domain = []
        elif isinstance(domain, str):
            domain = [domain]
        if domain == [] and self.auxiliary_domains != {}:
            raise pybamm.DomainError(
                "Domain cannot be empty if auxiliary domains are not empty"
            )
        if domain in self.auxiliary_domains.values():
            raise pybamm.DomainError("Domain cannot be the same as an auxiliary domain")
        try:
            iter(domain)
        except TypeError:
            raise TypeError("Domain: argument domain is not iterable")
        else:
            self._domains["primary"] = domain
            # Update id since domain has changed
            self.set_id()

    @property
    def auxiliary_domains(self):
        """Returns auxiliary domains."""
        return self._auxiliary_domains

    @auxiliary_domains.setter
    def auxiliary_domains(self, auxiliary_domains):
        # Turn dictionary into appropriate form
        if auxiliary_domains is None:
            auxiliary_domains = {}
        for level, dom in auxiliary_domains.items():
            if isinstance(dom, str):
                auxiliary_domains[level] = [dom]

        # Check domains don't clash
        if self.domain in auxiliary_domains.values():
            raise pybamm.DomainError("Domain cannot be the same as an auxiliary domain")
        values = [tuple(val) for val in auxiliary_domains.values()]
        if len(set(values)) != len(values):
            raise pybamm.DomainError("All auxiliary domains must be different")

        self._auxiliary_domains = auxiliary_domains.copy()
        self._domains.update(auxiliary_domains)

    @property
    def secondary_domain(self):
        """Helper function to get the secondary domain of a symbol."""
        return self.auxiliary_domains["secondary"]

    def copy_domains(self, symbol):
        """Copy the domains from a given symbol, bypassing checks."""
        self._domains = symbol.domains.copy()
        self._auxiliary_domains = {
            k: v for k, v in self._domains.items() if k != "primary"
        }
        self.set_id()

    def clear_domains(self):
        """Clear domains, bypassing checks."""
        self._domains = {"primary": []}
        self._auxiliary_domains = {}
        self.set_id()

    def get_children_auxiliary_domains(self, children):
        """Combine auxiliary domains from children, at all levels."""
        aux_domains = {}
        for child in children:
            for level in child.auxiliary_domains.keys():
                if (
                    level not in aux_domains
                    or aux_domains[level] == []
                    or child.auxiliary_domains[level] == aux_domains[level]
                ):
                    aux_domains[level] = child.auxiliary_domains[level]
                else:
                    raise pybamm.DomainError(
                        """children must have same or empty auxiliary domains,
                        not {!s} and {!s}""".format(
                            aux_domains[level], child.auxiliary_domains[level]
                        )
                    )

        return aux_domains

    @property
    def id(self):
        return self._id

    def set_id(self):
        """
        Set the immutable "identity" of a variable (e.g. for identifying y_slices).

        This is identical to what we'd put in a __hash__ function
        However, implementing __hash__ requires also implementing __eq__,
        which would then mess with loop-checking in the anytree module.

        Hashing can be slow, so we set the id when we create the node, and hence only
        need to hash once.
        """
        self._id = hash(
            (self.__class__, self.name)
            + tuple([child.id for child in self.children])
            + tuple(self.domain)
            + tuple([(k, tuple(v)) for k, v in self.auxiliary_domains.items()])
        )

    @property
    def orphans(self):
        """
        Returning new copies of the children, with parents removed to avoid corrupting
        the expression tree internal data
        """
        return self._orphans

    @property
    def units(self):
        ""
        return self._units

    @units.setter
    def units(self, units):
        if units is None or isinstance(units, (str, dict)):
            self._units = pybamm.Units(units)
        else:
            self._units = units

    def render(self):  # pragma: no cover
        """
        Print out a visual representation of the tree (this node and its children)
        """
        for pre, _, node in anytree.RenderTree(self):
            if isinstance(node, pybamm.Scalar) and node.name != str(node.value):
                print("{}{} = {}".format(pre, node.name, node.value))
            else:
                print("{}{}".format(pre, node.name))

    def visualise(self, filename):
        """
        Produces a .png file of the tree (this node and its children) with the
        name filename

        Parameters
        ----------

        filename : str
            filename to output, must end in ".png"
        """

        # check that filename ends in .png.
        if filename[-4:] != ".png":
            raise ValueError("filename should end in .png")

        new_node, counter = self.relabel_tree(self, 0)

        try:
            DotExporter(
                new_node, nodeattrfunc=lambda node: 'label="{}"'.format(node.label)
            ).to_picture(filename)
        except FileNotFoundError:  # pragma: no cover
            # raise error but only through logger so that test passes
            pybamm.logger.error("Please install graphviz>=2.42.2 to use dot exporter")

    def relabel_tree(self, symbol, counter):
        """
        Finds all children of a symbol and assigns them a new id so that they can be
        visualised properly using the graphviz output
        """
        name = symbol.name
        if name == "div":
            name = "&nabla;&sdot;"
        elif name == "grad":
            name = "&nabla;"
        elif name == "/":
            name = "&divide;"
        elif name == "*":
            name = "&times;"
        elif name == "-":
            name = "&minus;"
        elif name == "+":
            name = "&#43;"
        elif name == "**":
            name = "^"
        elif name == "epsilon_s":
            name = "&#603;"

        new_node = anytree.Node(str(counter), label=name)
        counter += 1

        new_children = []
        for child in symbol.children:
            new_child, counter = self.relabel_tree(child, counter)
            new_children.append(new_child)
        new_node.children = new_children

        return new_node, counter

    def pre_order(self):
        """
        returns an iterable that steps through the tree in pre-order fashion.

        Examples
        --------

        >>> import pybamm
        >>> a = pybamm.Symbol('a')
        >>> b = pybamm.Symbol('b')
        >>> for node in (a*b).pre_order():
        ...     print(node.name)
        *
        a
        b
        """
        return anytree.PreOrderIter(self)

    def __str__(self):
        """return a string representation of the node and its children."""
        return self._name

    def __repr__(self):
        """returns the string `__class__(id, name, children, domain)`"""
        return (
            "{!s}({}, {!s}, children={!s}, domain={!s}, "
            "auxiliary_domains={!s}, units={!s})"
        ).format(
            self.__class__.__name__,
            hex(self.id),
            self._name,
            [str(child) for child in self.children],
            [str(subdomain) for subdomain in self.domain],
            {k: str(v) for k, v in self.auxiliary_domains.items()},
            self.units,
        )

    def __add__(self, other):
        """return an :class:`Addition` object."""
        return pybamm.simplified_addition(self, other)

    def __radd__(self, other):
        """return an :class:`Addition` object."""
        return pybamm.simplified_addition(other, self)

    def __sub__(self, other):
        """return a :class:`Subtraction` object."""
        return pybamm.simplified_subtraction(self, other)

    def __rsub__(self, other):
        """return a :class:`Subtraction` object."""
        return pybamm.simplified_subtraction(other, self)

    def __mul__(self, other):
        """return a :class:`Multiplication` object."""
        return pybamm.simplified_multiplication(self, other)

    def __rmul__(self, other):
        """return a :class:`Multiplication` object."""
        return pybamm.simplified_multiplication(other, self)

    def __matmul__(self, other):
        """return a :class:`MatrixMultiplication` object."""
        return pybamm.simplified_matrix_multiplication(self, other)

    def __rmatmul__(self, other):
        """return a :class:`MatrixMultiplication` object."""
        return pybamm.simplified_matrix_multiplication(other, self)

    def __truediv__(self, other):
        """return a :class:`Division` object."""
        return pybamm.simplified_division(self, other)

    def __rtruediv__(self, other):
        """return a :class:`Division` object."""
        return pybamm.simplified_division(other, self)

    def __pow__(self, other):
        """return a :class:`Power` object."""
        return pybamm.simplified_power(self, other)

    def __rpow__(self, other):
        """return a :class:`Power` object."""
        return pybamm.simplified_power(other, self)

    def __lt__(self, other):
        """return a :class:`NotEqualHeaviside` object, or a smooth approximation."""
        k = pybamm.settings.heaviside_smoothing
        # Return exact approximation if that is the setting or the outcome is a constant
        # (i.e. no need for smoothing)
        if k == "exact" or (is_constant(self) and is_constant(other)):
            out = pybamm.NotEqualHeaviside(self, other)
        else:
            out = pybamm.sigmoid(self, other, k)
        return pybamm.simplify_if_constant(out)

    def __le__(self, other):
        """return a :class:`EqualHeaviside` object, or a smooth approximation."""
        k = pybamm.settings.heaviside_smoothing
        # Return exact approximation if that is the setting or the outcome is a constant
        # (i.e. no need for smoothing)
        if k == "exact" or (is_constant(self) and is_constant(other)):
            out = pybamm.EqualHeaviside(self, other)
        else:
            out = pybamm.sigmoid(self, other, k)
        return pybamm.simplify_if_constant(out)

    def __gt__(self, other):
        """return a :class:`NotEqualHeaviside` object, or a smooth approximation."""
        k = pybamm.settings.heaviside_smoothing
        # Return exact approximation if that is the setting or the outcome is a constant
        # (i.e. no need for smoothing)
        if k == "exact" or (is_constant(self) and is_constant(other)):
            out = pybamm.NotEqualHeaviside(other, self)
        else:
            out = pybamm.sigmoid(other, self, k)
        return pybamm.simplify_if_constant(out)

    def __ge__(self, other):
        """return a :class:`EqualHeaviside` object, or a smooth approximation."""
        k = pybamm.settings.heaviside_smoothing
        # Return exact approximation if that is the setting or the outcome is a constant
        # (i.e. no need for smoothing)
        if k == "exact" or (is_constant(self) and is_constant(other)):
            out = pybamm.EqualHeaviside(other, self)
        else:
            out = pybamm.sigmoid(other, self, k)
        return pybamm.simplify_if_constant(out)

    def __neg__(self):
        """return a :class:`Negate` object."""
        if isinstance(self, pybamm.Negate):
            # Double negative is a positive
            return self.orphans[0]
        elif isinstance(self, pybamm.Broadcast):
            # Move negation inside the broadcast
            # Apply recursively
            return self._unary_new_copy(-self.orphans[0])
        elif isinstance(self, pybamm.Concatenation) and all(
            child.is_constant() for child in self.children
        ):
            return pybamm.concatenation(*[-child for child in self.orphans])
        else:
            return pybamm.simplify_if_constant(pybamm.Negate(self))

    def __abs__(self):
        """return an :class:`AbsoluteValue` object, or a smooth approximation."""
        if isinstance(self, pybamm.AbsoluteValue):
            # No need to apply abs a second time
            return self
        elif isinstance(self, pybamm.Broadcast):
            # Move absolute value inside the broadcast
            # Apply recursively
            abs_self_not_broad = pybamm.simplify_if_constant(abs(self.orphans[0]))
            return self._unary_new_copy(abs_self_not_broad)
        else:
            k = pybamm.settings.abs_smoothing
            # Return exact approximation if that is the setting or the outcome is a
            # constant (i.e. no need for smoothing)
            if k == "exact" or is_constant(self):
                out = pybamm.AbsoluteValue(self)
            else:
                out = pybamm.smooth_absolute_value(self, k)
            return pybamm.simplify_if_constant(out)

    def __mod__(self, other):
        """return an :class:`Modulo` object."""
        return pybamm.simplify_if_constant(pybamm.Modulo(self, other))

    def diff(self, variable):
        """
        Differentiate a symbol with respect to a variable. For any symbol that can be
        differentiated, return `1` if differentiating with respect to yourself,
        `self._diff(variable)` if `variable` is in the expression tree of the symbol,
        and zero otherwise.

        Parameters
        ----------
        variable : :class:`pybamm.Symbol`
            The variable with respect to which to differentiate
        """
        if variable.id == self.id:
            return pybamm.Scalar(1)  # units cancel out
        elif any(variable.id == x.id for x in self.pre_order()):
            return self._diff(variable)
        elif variable.id == pybamm.t.id and self.has_symbol_of_classes(
            (pybamm.VariableBase, pybamm.StateVectorBase)
        ):
            return self._diff(variable)
        else:
            return pybamm.Scalar(0, units=self.units / variable.units)

    def _diff(self, variable):
        """
        Default behaviour for differentiation, overriden by Binary and Unary Operators
        """
        raise NotImplementedError

    def jac(self, variable, known_jacs=None, clear_domain=True):
        """
        Differentiate a symbol with respect to a (slice of) a StateVector
        or StateVectorDot.
        See :class:`pybamm.Jacobian`.
        """
        jac = pybamm.Jacobian(known_jacs, clear_domain=clear_domain)
        if not isinstance(variable, (pybamm.StateVector, pybamm.StateVectorDot)):
            raise TypeError(
                "Jacobian can only be taken with respect to a 'StateVector' "
                "or 'StateVectorDot', but {} is a {}".format(variable, type(variable))
            )
        return jac.jac(self, variable)

    def _jac(self, variable):
        """
        Default behaviour for jacobian, will raise a ``NotImplementedError``
        if this member function has not been defined for the node.
        """
        raise NotImplementedError

    def _base_evaluate(self, t=None, y=None, y_dot=None, inputs=None):
        """
        evaluate expression tree.

        will raise a ``NotImplementedError`` if this member function has not
        been defined for the node. For example, :class:`Scalar` returns its
        scalar value, but :class:`Variable` will raise ``NotImplementedError``

        Parameters
        ----------

        t : float or numeric type, optional
            time at which to evaluate (default None)

        y : numpy.array, optional
            array with state values to evaluate when solving (default None)

        y_dot : numpy.array, optional
            array with time derivatives of state values to evaluate when solving
            (default None)
        """
        raise NotImplementedError(
            """method self.evaluate() not implemented
               for symbol {!s} of type {}""".format(
                self, type(self)
            )
        )

    def evaluate(self, t=None, y=None, y_dot=None, inputs=None, known_evals=None):
        """Evaluate expression tree (wrapper to allow using dict of known values).
        If the dict 'known_evals' is provided, the dict is searched for self.id; if
        self.id is in the keys, return that value; otherwise, evaluate using
        :meth:`_base_evaluate()` and add that value to known_evals

        Parameters
        ----------
        t : float or numeric type, optional
            time at which to evaluate (default None)
        y : numpy.array, optional
            array with state values to evaluate when solving (default None)
        y_dot : numpy.array, optional
            array with time derivatives of state values to evaluate when solving
            (default None)
        inputs : dict, optional
            dictionary of inputs to use when solving (default None)
        known_evals : dict, optional
            dictionary containing known values (default None)

        Returns
        -------
        number or array
            the node evaluated at (t,y)
        known_evals (if known_evals input is not None) : dict
            the dictionary of known values
        """
        if known_evals is not None:
            if self.id not in known_evals:
                known_evals[self.id] = self._base_evaluate(t, y, y_dot, inputs)
            return known_evals[self.id], known_evals
        else:
            return self._base_evaluate(t, y, y_dot, inputs)

    def evaluate_for_shape(self):
        """
        Evaluate expression tree to find its shape.

        For symbols that cannot be evaluated directly (e.g. `Variable` or `Parameter`),
        a vector of the appropriate shape is returned instead, using the symbol's
        domain. See :meth:`pybamm.Symbol.evaluate()`
        """
        try:
            return self._saved_evaluate_for_shape
        except AttributeError:
            self._saved_evaluate_for_shape = self._evaluate_for_shape()
            return self._saved_evaluate_for_shape

    def _evaluate_for_shape(self):
        """See :meth:`Symbol.evaluate_for_shape`"""
        return self.evaluate()

    def is_constant(self):
        """
        returns true if evaluating the expression is not dependent on `t` or `y`
        or `inputs`

        See Also
        --------
        evaluate : evaluate the expression
        """
        # Default behaviour is False
        return False

    def evaluate_ignoring_errors(self, t=0):
        """
        Evaluates the expression. If a node exists in the tree that cannot be evaluated
        as a scalar or vector (e.g. Time, Parameter, Variable, StateVector), then None
        is returned. If there is an InputParameter in the tree then a 1 is returned.
        Otherwise the result of the evaluation is given.

        See Also
        --------
        evaluate : evaluate the expression
        """
        try:
            result = self.evaluate(t=t, inputs="shape test")
        except NotImplementedError:
            # return None if NotImplementedError is raised
            # (there is a e.g. Parameter, Variable, ... in the tree)
            return None
        except TypeError as error:
            # return None if specific TypeError is raised
            # (there is a e.g. StateVector in the tree)
            if error.args[0] == "StateVector cannot evaluate input 'y=None'":
                return None
            elif error.args[0] == "StateVectorDot cannot evaluate input 'y_dot=None'":
                return None
            else:
                raise error
        except ValueError as e:
            # return None if specific ValueError is raised
            # (there is a e.g. Time in the tree)
            if e.args[0] == "t must be provided":
                return None
            raise pybamm.ShapeError("Cannot find shape (original error: {})".format(e))
        return result

    def evaluates_to_number(self):
        """
        Returns True if evaluating the expression returns a number.
        Returns False otherwise, including if NotImplementedError or TyperError
        is raised.
        !Not to be confused with isinstance(self, pybamm.Scalar)!

        See Also
        --------
        evaluate : evaluate the expression
        """
        return self.shape_for_testing == ()

    def evaluates_to_constant_number(self):
        return self.evaluates_to_number() and self.is_constant()

    def evaluates_on_edges(self, dimension):
        """
        Returns True if a symbol evaluates on an edge, i.e. symbol contains a gradient
        operator, but not a divergence operator, and is not an IndefiniteIntegral.
        Caches the solution for faster results.

        Parameters
        ----------
        dimension : str
            The dimension (primary, secondary, etc) in which to query evaluation on
            edges

        Returns
        -------
        bool
            Whether the symbol evaluates on edges (in the finite volume discretisation
            sense)
        """
        try:
            return self._saved_evaluates_on_edges[dimension]
        except KeyError:
            eval_on_edges = self._evaluates_on_edges(dimension)
            self._saved_evaluates_on_edges[dimension] = eval_on_edges
            return eval_on_edges

    def _evaluates_on_edges(self, dimension):
        # Default behaviour: return False
        return False

    def has_symbol_of_classes(self, symbol_classes):
        """
        Returns True if equation has a term of the class(es) `symbol_class`.

        Parameters
        ----------
        symbol_classes : pybamm class or iterable of classes
            The classes to test the symbol against
        """
        return any(isinstance(symbol, symbol_classes) for symbol in self.pre_order())

    def simplify(self, simplified_symbols=None, clear_domains=True):
        """`simplify()` has now been removed."""
        raise pybamm.ModelError("simplify is deprecated as it now has no effect")

    def to_casadi(self, t=None, y=None, y_dot=None, inputs=None, casadi_symbols=None):
        """
        Convert the expression tree to a CasADi expression tree.
        See :class:`pybamm.CasadiConverter`.
        """
        return pybamm.CasadiConverter(casadi_symbols).convert(self, t, y, y_dot, inputs)

    def new_copy(self):
        """
        Make a new copy of a symbol, to avoid Tree corruption errors while bypassing
        copy.deepcopy(), which is slow.
        """
        raise NotImplementedError(
            """method self.new_copy() not implemented
               for symbol {!s} of type {}""".format(
                self, type(self)
            )
        )

    @property
    def size(self):
        """
        Size of an object, found by evaluating it with appropriate t and y
        """
        try:
            return self._saved_size
        except AttributeError:
            self._saved_size = np.prod(self.shape)
            return self._saved_size

    @property
    def shape(self):
        """
        Shape of an object, found by evaluating it with appropriate t and y.
        """
        try:
            return self._saved_shape
        except AttributeError:
            # Default behaviour is to try to evaluate the object directly
            # Try with some large y, to avoid having to unpack (slow)
            try:
                y = np.nan * np.ones((1000, 1))
                evaluated_self = self.evaluate(0, y, y, inputs="shape test")
            # If that fails, fall back to calculating how big y should really be
            except ValueError:
                unpacker = pybamm.SymbolUnpacker(pybamm.StateVector)
                state_vectors_in_node = unpacker.unpack_symbol(self).values()
                min_y_size = max(
                    max(len(x._evaluation_array) for x in state_vectors_in_node), 1
                )
                # Pick a y that won't cause RuntimeWarnings
                y = np.nan * np.ones((min_y_size, 1))
                evaluated_self = self.evaluate(0, y, y, inputs="shape test")

            # Return shape of evaluated object
            if isinstance(evaluated_self, numbers.Number):
                self._saved_shape = ()
            else:
                self._saved_shape = evaluated_self.shape

        return self._saved_shape

    @property
    def size_for_testing(self):
        """Size of an object, based on shape for testing."""
        return np.prod(self.shape_for_testing)

    @property
    def shape_for_testing(self):
        """
        Shape of an object for cases where it cannot be evaluated directly. If a symbol
        cannot be evaluated directly (e.g. it is a `Variable` or `Parameter`), it is
        instead given an arbitrary domain-dependent shape.
        """
        evaluated_self = self.evaluate_for_shape()
        if isinstance(evaluated_self, numbers.Number):
            return ()
        else:
            return evaluated_self.shape

    @property
    def ndim_for_testing(self):
        """
        Number of dimensions of an object,
        found by evaluating it with appropriate t and y
        """
        return len(self.shape_for_testing)

    def test_shape(self):
        """
        Check that the discretised self has a pybamm `shape`, i.e. can be evaluated.

        Raises
        ------
        pybamm.ShapeError
            If the shape of the object cannot be found
        """
        try:
            self.shape_for_testing
        except ValueError as e:
            raise pybamm.ShapeError("Cannot find shape (original error: {})".format(e))

    @property
    def print_name(self):
        return self._print_name

    @print_name.setter
    def print_name(self, name):
        if name is None:
            self._print_name = name
        else:
            self._print_name = prettify_print_name(name)

    def to_equation(self):
        return sympy.symbols(str(self.name))<|MERGE_RESOLUTION|>--- conflicted
+++ resolved
@@ -194,12 +194,9 @@
         "separator" and tertiary domain "current collector" (`domain="negative
         particle", auxiliary_domains={"secondary": "separator", "tertiary": "current
         collector"}`).
-<<<<<<< HEAD
     units : str
         The units of the symbol
 
-=======
->>>>>>> c421a91e
     """
 
     def __init__(
