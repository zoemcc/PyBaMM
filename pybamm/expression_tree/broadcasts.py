--- conflicted
+++ resolved
@@ -404,11 +404,6 @@
         )
 
     except NotImplementedError:
-<<<<<<< HEAD
-        return FullBroadcast(
-            fill_value, product_symbol.domain, product_symbol.auxiliary_domains
-        )
-=======
         if sum_symbol.evaluates_on_edges("primary"):
             return FullBroadcastToEdges(
                 fill_value, sum_symbol.domain, sum_symbol.auxiliary_domains
@@ -417,7 +412,6 @@
             return FullBroadcast(
                 fill_value, sum_symbol.domain, sum_symbol.auxiliary_domains
             )
->>>>>>> 9f8f2c3f
 
 
 def zeros_like(*symbols):
