#
# Binary operator classes
#
import pybamm

import autograd.numpy as np
import numbers
from scipy.sparse import issparse, csr_matrix


def is_scalar_zero(expr):
    """
    Utility function to test if an expression evaluates to a constant scalar zero
    """
    if expr.is_constant():
        result = expr.evaluate_ignoring_errors()
        return isinstance(result, numbers.Number) and result == 0
    else:
        return False


def is_matrix_zero(expr):
    """
    Utility function to test if an expression evaluates to a constant scalar zero
    """
    if expr.is_constant():
        result = expr.evaluate_ignoring_errors()
        return (issparse(result) and result.count_nonzero() == 0) or (
            isinstance(result, np.ndarray) and np.all(result == 0)
        )
    else:
        return False


def is_one(expr):
    """
    Utility function to test if an expression evaluates to a constant scalar one
    """
    if expr.is_constant():
        result = expr.evaluate_ignoring_errors()
        return isinstance(result, numbers.Number) and result == 1
    else:
        return False


class BinaryOperator(pybamm.Symbol):
    """A node in the expression tree representing a binary operator (e.g. `+`, `*`)

    Derived classes will specify the particular operator

    **Extends**: :class:`Symbol`

    Parameters
    ----------

    name : str
        name of the node
    left : :class:`Symbol` or :class:`Number`
        lhs child node (converted to :class:`Scalar` if Number)
    right : :class:`Symbol` or :class:`Number`
        rhs child node (converted to :class:`Scalar` if Number)

    """

    def __init__(self, name, left, right):
        assert isinstance(left, (pybamm.Symbol, numbers.Number)) and isinstance(
            right, (pybamm.Symbol, numbers.Number)
        ), TypeError(
            """left and right must both be Symbols or Numbers
                but they are {} and {}""".format(
                type(left), type(right)
            )
        )
        # Turn numbers into scalars
        if isinstance(left, numbers.Number):
            left = pybamm.Scalar(left)
        if isinstance(right, numbers.Number):
            right = pybamm.Scalar(right)

        # Check and process domains, except for Outer symbol which takes the outer
        # product of two smbols in different domains, and gives it the domain of the
        # right child.
        if isinstance(self, pybamm.Outer):
            domain = right.domain
        else:
            domain = self.get_children_domains(left.domain, right.domain)

        super().__init__(name, children=[left, right], domain=domain)
        self.left = self.children[0]
        self.right = self.children[1]

    def __str__(self):
        """ See :meth:`pybamm.Symbol.__str__()`. """
        return "{!s} {} {!s}".format(self.left, self.name, self.right)

    def get_children_domains(self, ldomain, rdomain):
        if ldomain == rdomain:
            return ldomain
        elif ldomain == []:
            return rdomain
        elif rdomain == []:
            return ldomain
        else:
            raise pybamm.DomainError(
                """
                children must have same (or empty) domains, but left.domain is '{}'
                and right.domain is '{}'
                """.format(
                    ldomain, rdomain
                )
            )

    def _binary_evaluate(self, left, right):
        """ Perform binary operation on nodes 'left' and 'right'. """
        raise NotImplementedError

    def new_copy(self):
        """ See :meth:`pybamm.Symbol.new_copy()`. """
        # process children
        new_left = self.left.new_copy()
        new_right = self.right.new_copy()
        # make new symbol, ensure domain remains the same
        out = self.__class__(new_left, new_right)
        out.domain = self.domain
        return out

    def evaluate(self, t=None, y=None, known_evals=None):
        """ See :meth:`pybamm.Symbol.evaluate()`. """
        if known_evals is not None:
            id = self.id
            try:
                return known_evals[id], known_evals
            except KeyError:
                left, known_evals = self.left.evaluate(t, y, known_evals)
                right, known_evals = self.right.evaluate(t, y, known_evals)
                value = self._binary_evaluate(left, right)
                known_evals[id] = value
                return value, known_evals
        else:
            left = self.left.evaluate(t, y)
            right = self.right.evaluate(t, y)
            return self._binary_evaluate(left, right)


class Power(BinaryOperator):
    """A node in the expression tree representing a `**` power operator

    **Extends:** :class:`BinaryOperator`
    """

    def __init__(self, left, right):
        """ See :meth:`pybamm.BinaryOperator.__init__()`. """
        super().__init__("**", left, right)

    def diff(self, variable):
        """ See :meth:`pybamm.Symbol.diff()`. """
        if variable.id == self.id:
            return pybamm.Scalar(1)
        else:
            # apply chain rule and power rule
            base, exponent = self.orphans
            return base ** (exponent - 1) * (
                exponent * base.diff(variable)
                + base * pybamm.Function(np.log, base) * exponent.diff(variable)
            )

    def jac(self, variable):
        """ See :meth:`pybamm.Symbol.jac()`. """
        if variable.id == self.id:
            return pybamm.Scalar(1)
        else:
            # apply chain rule and power rule
            base, exponent = self.orphans
            if base.evaluates_to_number() and exponent.evaluates_to_number():
                return pybamm.Scalar(0)
            elif exponent.evaluates_to_number():
                return (exponent * base ** (exponent - 1)) * base.jac(variable)
            elif base.evaluates_to_number():
                return (
                    base ** exponent * pybamm.Function(np.log, base)
                ) * exponent.jac(variable)
            else:
                return (base ** (exponent - 1)) * (
                    exponent * base.jac(variable)
                    + base * pybamm.Function(np.log, base) * exponent.jac(variable)
                )

    def _binary_evaluate(self, left, right):
        """ See :meth:`pybamm.BinaryOperator._binary_evaluate()`. """
        return left ** right

    def _binary_simplify(self, left, right):
        """ See :meth:`pybamm.BinaryOperator.simplify()`. """

        # anything to the power of zero is one
        if is_scalar_zero(right):
            return pybamm.Scalar(1)

        # anything to the power of one is itself
        if is_scalar_zero(left):
            return left

        return self.__class__(left, right)


class Addition(BinaryOperator):
    """A node in the expression tree representing an addition operator

    **Extends:** :class:`BinaryOperator`
    """

    def __init__(self, left, right):
        """ See :meth:`pybamm.BinaryOperator.__init__()`. """
        super().__init__("+", left, right)

    def diff(self, variable):
        """ See :meth:`pybamm.Symbol.diff()`. """
        if variable.id == self.id:
            return pybamm.Scalar(1)
        else:
            return self.left.diff(variable) + self.right.diff(variable)

    def jac(self, variable):
        """ See :meth:`pybamm.Symbol.jac()`. """
        if variable.id == self.id:
            return pybamm.Scalar(1)
        else:
            return self.left.jac(variable) + self.right.jac(variable)

    def _binary_evaluate(self, left, right):
        """ See :meth:`pybamm.BinaryOperator._binary_evaluate()`. """
        return left + right

    def _binary_simplify(self, left, right):
        """
        See :meth:`pybamm.BinaryOperator.simplify()`.

        Note
        ----
        We check for scalars first, then matrices. This is because
        (Zero Matrix) + (Zero Scalar)
        should return (Zero Matrix), not (Zero Scalar).
        """

        # anything added by a scalar zero returns the other child
        if is_scalar_zero(left):
            return right
        if is_scalar_zero(right):
            return left
        # Check matrices after checking scalars
        if is_matrix_zero(left):
            return right
        if is_matrix_zero(right):
            return left

        return pybamm.simplify_addition_subtraction(self.__class__, left, right)


class Subtraction(BinaryOperator):
    """A node in the expression tree representing a subtraction operator

    **Extends:** :class:`BinaryOperator`
    """

    def __init__(self, left, right):
        """ See :meth:`pybamm.BinaryOperator.__init__()`. """

        super().__init__("-", left, right)

    def diff(self, variable):
        """ See :meth:`pybamm.Symbol.diff()`. """
        if variable.id == self.id:
            return pybamm.Scalar(1)
        else:
            return self.left.diff(variable) - self.right.diff(variable)

    def jac(self, variable):
        """ See :meth:`pybamm.Symbol.jac()`. """
        return self.left.jac(variable) - self.right.jac(variable)

    def _binary_evaluate(self, left, right):
        """ See :meth:`pybamm.BinaryOperator._binary_evaluate()`. """
        return left - right

    def _binary_simplify(self, left, right):
        """
        See :meth:`pybamm.BinaryOperator.simplify()`.

        Note
        ----
        We check for scalars first, then matrices. This is because
        (Zero Matrix) - (Zero Scalar)
        should return (Zero Matrix), not -(Zero Scalar).
        """

        # anything added by a scalar zero returns the other child
        if is_scalar_zero(left):
            return -right
        if is_scalar_zero(right):
            return left
        # Check matrices after checking scalars
        if is_matrix_zero(left):
            return -right
        if is_matrix_zero(right):
            return left

        return pybamm.simplify_addition_subtraction(self.__class__, left, right)


class Multiplication(BinaryOperator):
    """
    A node in the expression tree representing a multiplication operator
    (Hadamard product). Overloads cases where the "*" operator would usually return a
    matrix multiplication (e.g. scipy.sparse.coo.coo_matrix)

    **Extends:** :class:`BinaryOperator`
    """

    def __init__(self, left, right):
        """ See :meth:`pybamm.BinaryOperator.__init__()`. """

        super().__init__("*", left, right)

    def diff(self, variable):
        """ See :meth:`pybamm.Symbol.diff()`. """
        if variable.id == self.id:
            return pybamm.Scalar(1)
        else:
            # apply product rule
            left, right = self.orphans
            return left.diff(variable) * right + left * right.diff(variable)

    def jac(self, variable):
        """ See :meth:`pybamm.Symbol.jac()`. """
        # apply product rule
        left, right = self.orphans
        if left.evaluates_to_number() and right.evaluates_to_number():
            return pybamm.Scalar(0)
        elif left.evaluates_to_number():
            return left * right.jac(variable)
        elif right.evaluates_to_number():
            return right * left.jac(variable)
        else:
            return right * left.jac(variable) + left * right.jac(variable)

    def _binary_evaluate(self, left, right):
        """ See :meth:`pybamm.BinaryOperator._binary_evaluate()`. """

        if issparse(left):
            return left.multiply(right)
        elif issparse(right):
            # Hadamard product is commutative, so we can switch right and left
            return right.multiply(left)
        else:
            return left * right

    def _binary_simplify(self, left, right):
        """ See :meth:`pybamm.BinaryOperator.simplify()`. """

        # anything multiplied by a scalar zero returns a scalar zero
        if is_scalar_zero(left):
            if isinstance(right, pybamm.Array):
                return pybamm.Array(np.zeros(right.shape))
            else:
                return pybamm.Scalar(0)
        if is_scalar_zero(right):
            if isinstance(left, pybamm.Array):
                return pybamm.Array(np.zeros(left.shape))
            else:
                return pybamm.Scalar(0)

        # if one of the children is a zero matrix, we have to be careful about shapes
        if is_matrix_zero(left) or is_matrix_zero(right):
            shape = (left * right).shape
            if len(shape) == 1 or shape[1] == 1:
                return pybamm.Vector(np.zeros(shape))
            else:
                return pybamm.Matrix(csr_matrix(shape))

        # anything multiplied by a scalar one returns itself
        if is_one(left):
            return right
        if is_one(right):
            return left

        return pybamm.simplify_multiplication_division(self.__class__, left, right)


class MatrixMultiplication(BinaryOperator):
    """A node in the expression tree representing a matrix multiplication operator

    **Extends:** :class:`BinaryOperator`
    """

    def __init__(self, left, right):
        """ See :meth:`pybamm.BinaryOperator.__init__()`. """

        super().__init__("@", left, right)

    def diff(self, variable):
        """ See :meth:`pybamm.Symbol.diff()`. """
        # We shouldn't need this
        raise NotImplementedError

    def jac(self, variable):
        """ See :meth:`pybamm.Symbol.jac()`. """
        # I think we only need the case where left is an array and right
        # is a (slice of a) state vector, e.g. for discretised spatial
        # operators of the form D @ u
        left, right = self.orphans
        if isinstance(left, pybamm.Array):
            return left @ right.jac(variable)
        else:
            raise NotImplementedError

    def _binary_evaluate(self, left, right):
        """ See :meth:`pybamm.BinaryOperator._binary_evaluate()`. """
        return left @ right

    def _binary_simplify(self, left, right):
        """ See :meth:`pybamm.BinaryOperator.simplify()`. """
        # anything multiplied by a scalar zero returns a scalar zero
        if is_scalar_zero(left) or is_scalar_zero(right):
            return pybamm.Scalar(0)

        return pybamm.simplify_multiplication_division(self.__class__, left, right)


class Division(BinaryOperator):
    """A node in the expression tree representing a division operator

    **Extends:** :class:`BinaryOperator`
    """

    def __init__(self, left, right):
        """ See :meth:`pybamm.BinaryOperator.__init__()`. """
        super().__init__("/", left, right)

    def diff(self, variable):
        """ See :meth:`pybamm.Symbol.diff()`. """
        if variable.id == self.id:
            return pybamm.Scalar(1)
        else:
            # apply quotient rule
            top, bottom = self.orphans
            return (
                top.diff(variable) * bottom - top * bottom.diff(variable)
            ) / bottom ** 2

    def jac(self, variable):
        """ See :meth:`pybamm.Symbol.jac()`. """
        # apply quotient rule
        top, bottom = self.orphans
        if top.evaluates_to_number() and bottom.evaluates_to_number():
            return pybamm.Scalar(0)
        elif top.evaluates_to_number():
            return -top / bottom ** 2 * bottom.jac(variable)
        elif bottom.evaluates_to_number():
            return top.jac(variable) / bottom
        else:
            return (
                bottom * top.jac(variable) - top * bottom.jac(variable)
            ) / bottom ** 2

    def _binary_evaluate(self, left, right):
        """ See :meth:`pybamm.BinaryOperator._binary_evaluate()`. """

        if issparse(left):
            return left.multiply(1 / right)
        else:
            return left / right

    def _binary_simplify(self, left, right):
        """ See :meth:`pybamm.BinaryOperator.simplify()`. """

        # zero divided by zero returns nan scalar
        if is_scalar_zero(left) and is_scalar_zero(right):
            return pybamm.Scalar(np.nan)

        # zero divided by anything returns zero
        if is_scalar_zero(left):
            return pybamm.Scalar(0)

        # anything divided by zero returns inf
        if is_scalar_zero(right):
            return pybamm.Scalar(np.inf)

        # anything divided by one is itself
        if is_one(right):
            return left

        return pybamm.simplify_multiplication_division(self.__class__, left, right)


class Outer(BinaryOperator):
    """A node in the expression tree representing an outer product.
    This takes a 1D vector in the current collector domain of size (n,1) and a 1D
    variable of size (m,1), takes their outer product, and reshapes this into a vector
    of size (nm,1).
    Note: this class might be a bit dangerous, so at the moment it is very restrictive
    in what symbols can be passed to it
<<<<<<< HEAD
     **Extends:** :class:`BinaryOperator`
=======

    **Extends:** :class:`BinaryOperator`
>>>>>>> ebce43b5
    """

    def __init__(self, left, right):
        """ See :meth:`pybamm.BinaryOperator.__init__()`. """
        # Can only take outer product of a current collector symbol
        if left.domain != ["current collector"]:
            raise pybamm.DomainError(
                "left child domain must be 'current collector', not'{}".format(
                    left.domain
                )
            )
        # cannot have Variable, StateVector or Matrix in the right symbol, as these
        # can already be 2D objects (so we can't take an outer product with them)
        if right.has_symbol_of_class(
            (pybamm.Variable, pybamm.StateVector, pybamm.Matrix)
        ):
            raise TypeError(
                "right child must only contain SpatialVariable and scalars" ""
            )

        super().__init__("outer product", left, right)

    def __str__(self):
        """ See :meth:`pybamm.Symbol.__str__()`. """
        return "outer({!s}, {!s})".format(self.left, self.right)

    def diff(self, variable):
        """ See :meth:`pybamm.Symbol.diff()`. """
        raise NotImplementedError("diff not implemented for symbol of type 'Outer'")

    def jac(self, variable):
        """ See :meth:`pybamm.Symbol.jac()`. """
        raise NotImplementedError("jac not implemented for symbol of type 'Outer'")

    def _binary_evaluate(self, left, right):
        """ See :meth:`pybamm.BinaryOperator._binary_evaluate()`. """

        return np.outer(left, right).reshape(-1, 1)

    def _binary_simplify(self, left, right):
        """ See :meth:`pybamm.BinaryOperator.simplify()`. """

        return pybamm.simplify_if_constant(self)

<<<<<<< HEAD
=======

>>>>>>> ebce43b5
def outer(left, right):
    """
    Return outer product of two symbols. If the symbols have the same domain, the outer
    product is just a multiplication. If they have different domains, make a copy of the
    left child with same domain as right child, and then take outer product.
    """
    try:
        return left * right
    except pybamm.DomainError:
        return pybamm.Outer(left, right)<|MERGE_RESOLUTION|>--- conflicted
+++ resolved
@@ -499,12 +499,8 @@
     of size (nm,1).
     Note: this class might be a bit dangerous, so at the moment it is very restrictive
     in what symbols can be passed to it
-<<<<<<< HEAD
-     **Extends:** :class:`BinaryOperator`
-=======
-
-    **Extends:** :class:`BinaryOperator`
->>>>>>> ebce43b5
+
+    **Extends:** :class:`BinaryOperator`
     """
 
     def __init__(self, left, right):
@@ -549,10 +545,7 @@
 
         return pybamm.simplify_if_constant(self)
 
-<<<<<<< HEAD
-=======
-
->>>>>>> ebce43b5
+
 def outer(left, right):
     """
     Return outer product of two symbols. If the symbols have the same domain, the outer
