--- conflicted
+++ resolved
@@ -403,18 +403,9 @@
     def set_id(self):
         """ See :meth:`pybamm.Symbol.set_id()` """
         self._id = hash(
-<<<<<<< HEAD
             (self.__class__, self.name)
             + tuple([integration_variable.id for integration_variable in self.integration_variable])
             + (self.child.id,)
-=======
-            (
-                self.__class__,
-                self.name,
-                self.integration_variable.id,
-                self.children[0].id,
-            )
->>>>>>> 6ae64b8d
             + tuple(self.domain)
         )
 
