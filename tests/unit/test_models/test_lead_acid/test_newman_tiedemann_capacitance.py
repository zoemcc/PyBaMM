--- conflicted
+++ resolved
@@ -12,29 +12,15 @@
 class TestLeadAcidNewmanTiedemannCapacitance(unittest.TestCase):
     def test_basic_processing(self):
         model = pybamm.lead_acid.NewmanTiedemannCapacitance()
-<<<<<<< HEAD
-        var = pybamm.standard_spatial_vars
-        var_pts = {var.x_n: 3, var.x_s: 3, var.x_p: 3, var.r_n: 1, var.r_p: 1}
-        modeltest = tests.StandardModelTest(model, var_pts=var_pts)
-        modeltest.test_all()
-=======
         modeltest = tests.StandardModelTest(model)
         modeltest.test_all(skip_output_tests=True)
->>>>>>> 0a14aaf3
 
     @unittest.skipIf(scikits_odes_spec is None, "scikits.odes not installed")
     def test_basic_processing_no_capacitance(self):
         model = pybamm.lead_acid.NewmanTiedemannCapacitance(use_capacitance=False)
-<<<<<<< HEAD
-        var = pybamm.standard_spatial_vars
-        var_pts = {var.x_n: 3, var.x_s: 3, var.x_p: 3, var.r_n: 1, var.r_p: 1}
-        modeltest = tests.StandardModelTest(model, var_pts=var_pts)
-        modeltest.test_all()
-=======
         modeltest = tests.StandardModelTest(model)
 
         modeltest.test_all(skip_output_tests=True)
->>>>>>> 0a14aaf3
 
     def test_optimisations(self):
         model = pybamm.lead_acid.NewmanTiedemannCapacitance()
