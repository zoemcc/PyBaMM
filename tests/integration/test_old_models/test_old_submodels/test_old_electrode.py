#
# Tests for the electrolyte submodels
#
import pybamm
import tests
import numpy as np
import numbers

import unittest


@unittest.skip("old models removed, test kept for reference")
<<<<<<< HEAD
# @unittest.skipIf(scikits_odes_spec is None, "scikits.odes not installed")
=======
>>>>>>> 7009484e
class TestOldOhm(unittest.TestCase):
    def test_basic_processing(self):
        # Parameters
        param = pybamm.standard_parameters_lithium_ion

        # Variables and reactions
        phi_s_n = pybamm.standard_variables.phi_s_n
        phi_s_p = pybamm.standard_variables.phi_s_p
        variables = {
            "Current collector current density": param.current_with_time,
            "Negative electrode potential": phi_s_n,
            "Positive electrode potential": phi_s_p,
        }
        neg = ["negative electrode"]
        pos = ["positive electrode"]
        onen = pybamm.Broadcast(1, ["negative electrode"])
        onep = pybamm.Broadcast(1, ["positive electrode"])
        reactions = {"main": {"neg": {"s": 1, "aj": onen}, "pos": {"s": 1, "aj": onep}}}

        # Set up model and test
        # Negative only
        model_n = pybamm.old_electrode.OldOhm(param)
        model_n.set_algebraic_system(variables, reactions, neg)
        model_n_test = tests.StandardModelTest(model_n)
        model_n_test.test_all()

        # Positive only
        model_p = pybamm.old_electrode.OldOhm(param)
        model_p.set_algebraic_system(variables, reactions, pos)
        # overwrite boundary conditions for purposes of the test
        model_p.boundary_conditions = {
            phi_s_p: {"left": (0, "Neumann"), "right": (0, "Dirichlet")}
        }
        model_p_test = tests.StandardModelTest(model_p)
        model_p_test.test_all()

        # Both
        model_n = pybamm.old_electrode.OldOhm(param)
        model_n.set_algebraic_system(variables, reactions, neg)
        model_p = pybamm.old_electrode.OldOhm(param)
        model_p.set_algebraic_system(variables, reactions, pos)
        model_n.update(model_p)
        model_whole = model_n
        # overwrite boundary conditions for purposes of the test
        model_whole.boundary_conditions = {
            phi_s_n: {"left": (0, "Dirichlet"), "right": (0, "Neumann")},
            phi_s_p: {"left": (0, "Neumann"), "right": (0, "Dirichlet")},
        }
        model_whole_test = tests.StandardModelTest(model_whole)
        model_whole_test.test_all()

    def test_explicit(self):
        param = pybamm.standard_parameters_lithium_ion

        # Set up
        phi_e_n = pybamm.Broadcast(1, domain=["negative electrode"])
        phi_e_s = pybamm.Broadcast(1, domain=["separator"])
        phi_e_p = pybamm.Broadcast(1, domain=["positive electrode"])
        phi_e = pybamm.Concatenation(phi_e_n, phi_e_s, phi_e_p)

        ocp_p = pybamm.Scalar(0)
        eta_r_p = pybamm.Scalar(0)
        variables = {
            "Current collector current density": param.current_with_time,
            "Electrolyte potential": phi_e,
            "Positive electrode open circuit potential": ocp_p,
            "Positive electrode reaction overpotential": eta_r_p,
        }

        # Model
        model = pybamm.old_electrode.OldOhm(param)
        leading_order_vars = model.get_explicit_leading_order(variables)
        phi_s_n = model.get_neg_pot_explicit_combined(variables)
        variables["Negative electrode potential"] = phi_s_n
        combined_vars = model.get_explicit_combined(variables)

        # Get disc
        modeltest = tests.StandardModelTest(model)

        for order, out_vars in [
            ("leading", leading_order_vars),
            ("combined", combined_vars),
        ]:
            # Process parameters
            for name, var in out_vars.items():
                out_vars[name] = modeltest.parameter_values.process_symbol(var)

            # Unpack
            phi_s = out_vars["Electrode potential"]
            i_s = out_vars["Electrode current density"]
            delta_phi_s_av = out_vars["Average solid phase ohmic losses"]

            self.assertIsInstance(phi_s, pybamm.Concatenation)
            self.assertIsInstance(i_s, pybamm.Concatenation)
            self.assertIsInstance(delta_phi_s_av, pybamm.Symbol)

            phi_s_disc = modeltest.disc.process_symbol(phi_s)
            phi_s_eval = phi_s_disc.evaluate(0, None)

            i_s_disc = modeltest.disc.process_symbol(i_s)
            i_s_eval = i_s_disc.evaluate(0, None)

            delta_phi_s_disc = modeltest.disc.process_symbol(delta_phi_s_av)
            delta_phi_s_eval = delta_phi_s_disc.evaluate(0, None)

            self.assertTrue(type(phi_s_eval) is np.ndarray)
            self.assertTrue(type(i_s_eval) is np.ndarray)
            self.assertIsInstance(delta_phi_s_eval, numbers.Number)

            np.testing.assert_array_less(-0.001, i_s_eval)
            np.testing.assert_array_less(i_s_eval, 1.001)

            if order == "leading":
                self.assertEqual(delta_phi_s_eval, 0)
            elif order == "combined":
                self.assertLess(delta_phi_s_eval, 0)

            # check that left boundary of phi_s is approx 0
            phi_s_left = pybamm.BoundaryValue(phi_s, "left")
            phi_s_left_disc = modeltest.disc.process_symbol(phi_s_left)
            phi_s_left_eval = phi_s_left_disc.evaluate(0, None)

            # check that right boundary of phi_s is approx 1 (phi_e = 1 aswell)
            phi_s_right = pybamm.BoundaryValue(phi_s, "right")
            phi_s_right_disc = modeltest.disc.process_symbol(phi_s_right)
            phi_s_right_eval = phi_s_right_disc.evaluate(0, None)

            np.testing.assert_almost_equal(phi_s_left_eval, 0, 3)  # extrapolation error

            if order == "leading":
                np.testing.assert_almost_equal(phi_s_right_eval, 1, 3)
            if order == "combined":
                # have ocp_p_av = eta_p_av = 0 and phi_e_p_av = 1
                # so phi_s_p_av = 1

                i_cell = param.current_with_time
                _, _, eps_p = [e.orphans[0] for e in param.epsilon.orphans]
                sigma_p_eff = param.sigma_p * (1 - eps_p)
                voltage = 1 - i_cell * param.l_p / 3 / sigma_p_eff

                voltage_param = modeltest.parameter_values.process_symbol(voltage)
                voltage_disc = modeltest.disc.process_symbol(voltage_param)
                voltage_eval = voltage_disc.evaluate(0, None)

                np.testing.assert_almost_equal(
                    phi_s_right_eval, voltage_eval, 3
                )  # extrapolation error

    def test_failure(self):
        param = pybamm.standard_parameters_lithium_ion
        model = pybamm.old_electrode.OldOhm(param)
        variables = {"Current collector current density": None}
        with self.assertRaises(pybamm.DomainError):
            model.set_algebraic_system(variables, None, "not a domain")


if __name__ == "__main__":
    print("Add -v for more debug output")
    import sys

    if "-v" in sys.argv:
        debug = True
    unittest.main()<|MERGE_RESOLUTION|>--- conflicted
+++ resolved
@@ -10,10 +10,6 @@
 
 
 @unittest.skip("old models removed, test kept for reference")
-<<<<<<< HEAD
-# @unittest.skipIf(scikits_odes_spec is None, "scikits.odes not installed")
-=======
->>>>>>> 7009484e
 class TestOldOhm(unittest.TestCase):
     def test_basic_processing(self):
         # Parameters
