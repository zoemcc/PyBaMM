#
# Tests for the electrolyte submodels
#
import pybamm
import tests
import numbers
import numpy as np

import unittest


@unittest.skip("old models removed, test kept for reference")
<<<<<<< HEAD
# @unittest.skipIf(scikits_odes_spec is None, "scikits.odes not installed")
=======
>>>>>>> 7009484e
class TestOldMacInnesStefanMaxwell(unittest.TestCase):
    def test_basic_processing(self):
        # Parameters
        param = pybamm.standard_parameters_lithium_ion

        # Variables and reactions
        phi_e = pybamm.standard_variables.phi_e
        c_e = pybamm.standard_variables.c_e
        variables = {"Electrolyte concentration": c_e, "Electrolyte potential": phi_e}
        onen = pybamm.Broadcast(1, ["negative electrode"])
        onep = pybamm.Broadcast(1, ["positive electrode"])
        reactions = {"main": {"neg": {"s": 1, "aj": onen}, "pos": {"s": 1, "aj": onep}}}

        # Set up model
        model = pybamm.old_electrolyte_current.OldMacInnesStefanMaxwell(param)
        model.set_algebraic_system(variables, reactions)

        # some small changes so that tests pass
        model.algebraic.update({c_e: c_e - pybamm.Scalar(1)})
        model.initial_conditions.update({c_e: pybamm.Scalar(1)})
        model.boundary_conditions = {
            c_e: {"left": (1, "Dirichlet"), "right": (1, "Dirichlet")},
            phi_e: {"left": (0, "Dirichlet"), "right": (0, "Neumann")},
        }

        # Test
        modeltest = tests.StandardModelTest(model)
        modeltest.test_all()

    def test_explicit(self):
        # Set up
        param = pybamm.standard_parameters_lithium_ion

        c_e_n = pybamm.Broadcast(1, domain=["negative electrode"])
        c_e_s = pybamm.Broadcast(1, domain=["separator"])
        c_e_p = pybamm.Broadcast(1, domain=["positive electrode"])

        variables = {
            "Electrolyte concentration": pybamm.Concatenation(c_e_n, c_e_s, c_e_p),
            "Negative electrode open circuit potential": pybamm.Scalar(0),
            "Negative electrode surface potential difference": pybamm.Scalar(0),
            "Negative electrode reaction overpotential": pybamm.Scalar(0),
            "Negative electrode potential": pybamm.Scalar(0),
            "Current collector current density": param.current_with_time,
        }

        # Model
        model = pybamm.old_electrolyte_current.OldMacInnesStefanMaxwell(param)
        leading_order_vars = model.get_explicit_leading_order(variables)
        combined_vars = model.get_explicit_combined(variables)

        # Get disc
        modeltest = tests.StandardModelTest(model)

        for order, out_vars in [
            ("leading", leading_order_vars),
            ("combined", combined_vars),
        ]:
            # Process parameters
            for name, var in out_vars.items():
                out_vars[name] = modeltest.parameter_values.process_symbol(var)

            # Unpack
            phi_e = out_vars["Electrolyte potential"]
            i_e = out_vars["Electrolyte current density"]
            delta_phi_e_av = out_vars["Average electrolyte ohmic losses"]
            eta_c_av = out_vars["Average concentration overpotential"]

            # Test
            self.assertIsInstance(phi_e, pybamm.Concatenation)
            self.assertIsInstance(i_e, pybamm.Concatenation)
            self.assertIsInstance(delta_phi_e_av, pybamm.Symbol)
            self.assertIsInstance(eta_c_av, pybamm.Symbol)

            phi_e_disc = modeltest.disc.process_symbol(phi_e)
            phi_e_eval = phi_e_disc.evaluate(0, None)

            i_e_disc = modeltest.disc.process_symbol(i_e)
            i_e_eval = i_e_disc.evaluate(0, None)

            delta_phi_e_disc = modeltest.disc.process_symbol(delta_phi_e_av)
            delta_phi_e_eval = delta_phi_e_disc.evaluate(0, None)

            self.assertTrue(type(phi_e_eval) is np.ndarray)
            self.assertTrue(type(i_e_eval) is np.ndarray)
            self.assertIsInstance(delta_phi_e_eval, numbers.Number)

            np.testing.assert_array_less(0, i_e_eval)
            np.testing.assert_array_less(i_e_eval, 1.01)

            if order == "leading":
                self.assertEqual(delta_phi_e_eval, 0)
            elif order == "combined":
                self.assertLess(delta_phi_e_eval, 0)

            # check that left boundary of phi_e is approx 0
            phi_e_left = pybamm.BoundaryValue(phi_e, "left")
            phi_e_left_disc = modeltest.disc.process_symbol(phi_e_left)
            phi_e_left_eval = phi_e_left_disc.evaluate(0, None)

            if order == "leading":
                np.testing.assert_almost_equal(
                    phi_e_left_eval, 0, 3
                )  # extrapolation error
            elif order == "combined":
                i_cell = param.current_with_time
                eps_n, _, _ = [e.orphans[0] for e in param.epsilon.orphans]
                kappa_n = param.kappa_e(1) * eps_n ** param.b
                true_val = param.C_e * i_cell * param.l_n / 6 / param.gamma_e / kappa_n

                true_val_param = modeltest.parameter_values.process_symbol(true_val)
                true_val_disc = modeltest.disc.process_symbol(true_val_param)
                true_val_eval = true_val_disc.evaluate(0, None)

                np.testing.assert_almost_equal(
                    phi_e_left_eval, true_val_eval, 3
                )  # extrapolation error

                phi_e_n, phi_e_s, phi_e_p = phi_e.orphans

                phi_e_n_av = pybamm.average(phi_e_n)
                phi_e_n_av_param = modeltest.parameter_values.process_symbol(phi_e_n_av)
                phi_e_n_av_disc = modeltest.disc.process_symbol(phi_e_n_av_param)
                phi_e_n_av_eval = phi_e_n_av_disc.evaluate(0, None)

                phi_e_p_av = pybamm.average(phi_e_p)
                phi_e_p_av_param = modeltest.parameter_values.process_symbol(phi_e_p_av)
                phi_e_p_av_disc = modeltest.disc.process_symbol(phi_e_p_av_param)
                phi_e_p_av_eval = phi_e_p_av_disc.evaluate(0, None)

                # this is zero but just include for completeness
                eta_c_av_disc = modeltest.disc.process_symbol(eta_c_av)
                eta_c_av_eval = eta_c_av_disc.evaluate(0, None)

                np.testing.assert_almost_equal(
                    delta_phi_e_eval + eta_c_av_eval,
                    phi_e_p_av_eval - phi_e_n_av_eval,
                    decimal=3,
                )
                # extrapolation error


@unittest.skip("old models removed, test kept for reference")
<<<<<<< HEAD
@unittest.skipIf(scikits_odes_spec is None, "scikits.odes not installed")
=======
>>>>>>> 7009484e
class TestOldMacInnesCapacitance(unittest.TestCase):
    def test_basic_processing(self):
        # Parameters
        param = pybamm.standard_parameters_lithium_ion

        # Variables
        delta_phi_n = pybamm.standard_variables.delta_phi_n
        delta_phi_p = pybamm.standard_variables.delta_phi_p
        c_e = pybamm.standard_variables.c_e
        c_e_n, _, c_e_p = c_e.orphans
        c_s_n_surf = pybamm.Scalar(0.8)
        c_s_p_surf = pybamm.Scalar(0.8)
        variables = {
            "Electrolyte concentration": c_e,
            "Negative electrode surface potential difference": delta_phi_n,
            "Positive electrode surface potential difference": delta_phi_p,
            "Current collector current density": param.current_with_time,
        }

        # Exchange-current density
        neg = ["negative electrode"]
        pos = ["positive electrode"]
        int_curr_model = pybamm.old_interface.OldLithiumIonReaction(param)
        j0_n = int_curr_model.get_exchange_current_densities(c_e_n, c_s_n_surf, neg)
        j0_p = int_curr_model.get_exchange_current_densities(c_e_p, c_s_p_surf, pos)

        # Open-circuit potential and reaction overpotential
        ocp_n = param.U_n(c_s_n_surf)
        ocp_p = param.U_p(c_s_p_surf)
        eta_r_n = delta_phi_n - ocp_n
        eta_r_p = delta_phi_p - ocp_p

        # Interfacial current density
        j_n = int_curr_model.get_butler_volmer(j0_n, eta_r_n, ["negative electrode"])
        j_p = int_curr_model.get_butler_volmer(j0_p, eta_r_p, ["positive electrode"])
        reactions = {"main": {"neg": {"aj": j_n}, "pos": {"aj": j_p}}}

        for cap_options in ["differential", "algebraic"]:
            # Negative electrode
            oec = pybamm.old_electrolyte_current
            model_n = oec.OldMacInnesCapacitance(param, cap_options)
            model_n.set_full_system(variables, reactions, neg)
            # Update model for tests
            model_n.rhs.update({c_e: pybamm.Scalar(0), delta_phi_p: pybamm.Scalar(0)})
            model_n.initial_conditions.update(
                {c_e: pybamm.Scalar(1), delta_phi_p: pybamm.Scalar(1)}
            )
            # Test
            modeltest_n = tests.StandardModelTest(model_n)
            modeltest_n.test_all()

            # Positive electrode
            model_p = oec.OldMacInnesCapacitance(param, cap_options)
            model_p.set_full_system(variables, reactions, pos)
            # Update model for tests
            model_p.rhs.update({c_e: pybamm.Scalar(0), delta_phi_n: pybamm.Scalar(0)})
            model_p.initial_conditions.update(
                {c_e: pybamm.Scalar(1), delta_phi_n: pybamm.Scalar(1)}
            )
            # Test
            modeltest_p = tests.StandardModelTest(model_p)
            modeltest_p.test_all()

    def test_basic_processing_leading_order(self):
        # Parameters
        param = pybamm.standard_parameters_lithium_ion

        # Variables
        delta_phi_n = pybamm.Variable("Negative electrode surface potential difference")
        delta_phi_p = pybamm.Variable("Positive electrode surface potential difference")
        c_e = pybamm.Scalar(1)
        c_s_n_surf = pybamm.Scalar(0.8)
        c_s_p_surf = pybamm.Scalar(0.8)
        variables = {
            "Negative electrode surface potential difference": pybamm.Broadcast(
                delta_phi_n, "negative electrode"
            ),
            "Positive electrode surface potential difference": pybamm.Broadcast(
                delta_phi_p, "positive electrode"
            ),
            "Current collector current density": param.current_with_time,
        }

        # Interfacial current density
        # Exchange-current density
        neg = ["negative electrode"]
        pos = ["positive electrode"]
        int_curr_model = pybamm.old_interface.OldLithiumIonReaction(param)
        j0_n = int_curr_model.get_exchange_current_densities(c_e, c_s_n_surf, neg)
        j0_p = int_curr_model.get_exchange_current_densities(c_e, c_s_p_surf, pos)

        # Open-circuit potential and reaction overpotential
        ocp_n = param.U_n(c_s_n_surf)
        ocp_p = param.U_p(c_s_p_surf)
        eta_r_n = delta_phi_n - ocp_n
        eta_r_p = delta_phi_p - ocp_p

        # Interfacial current density
        j_n = int_curr_model.get_butler_volmer(j0_n, eta_r_n, ["negative electrode"])
        j_p = int_curr_model.get_butler_volmer(j0_p, eta_r_p, ["positive electrode"])
        reactions = {"main": {"neg": {"aj": j_n}, "pos": {"aj": j_p}}}

        for cap_options in ["differential", "algebraic"]:
            # Negative electrode
            oec = pybamm.old_electrolyte_current
            model_n = oec.OldMacInnesCapacitance(param, cap_options)
            model_n.set_leading_order_system(variables, reactions, neg)
            # Test
            modeltest_n = tests.StandardModelTest(model_n)
            modeltest_n.test_all()

            # Positive electrode
            model_p = oec.OldMacInnesCapacitance(param, cap_options)
            model_p.set_leading_order_system(variables, reactions, pos)
            # Test
            modeltest_p = tests.StandardModelTest(model_p)
            modeltest_p.test_all()

    def test_failure(self):
        param = pybamm.standard_parameters_lithium_ion
        oec = pybamm.old_electrolyte_current
        model = oec.OldMacInnesCapacitance(param)
        variables = {
            "Current collector current density": None,
            "Electrolyte concentration": pybamm.standard_variables.c_e,
        }
        with self.assertRaises(pybamm.DomainError):
            model.set_full_system(variables, None, "not a domain")


if __name__ == "__main__":
    print("Add -v for more debug output")
    import sys

    if "-v" in sys.argv:
        debug = True
    unittest.main()<|MERGE_RESOLUTION|>--- conflicted
+++ resolved
@@ -10,10 +10,6 @@
 
 
 @unittest.skip("old models removed, test kept for reference")
-<<<<<<< HEAD
-# @unittest.skipIf(scikits_odes_spec is None, "scikits.odes not installed")
-=======
->>>>>>> 7009484e
 class TestOldMacInnesStefanMaxwell(unittest.TestCase):
     def test_basic_processing(self):
         # Parameters
@@ -157,10 +153,6 @@
 
 
 @unittest.skip("old models removed, test kept for reference")
-<<<<<<< HEAD
-@unittest.skipIf(scikits_odes_spec is None, "scikits.odes not installed")
-=======
->>>>>>> 7009484e
 class TestOldMacInnesCapacitance(unittest.TestCase):
     def test_basic_processing(self):
         # Parameters
