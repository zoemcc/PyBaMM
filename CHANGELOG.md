--- conflicted
+++ resolved
@@ -2,14 +2,6 @@
 
 ## Features
 
-<<<<<<< HEAD
-- Add `Interpolant` class to interpolate experimental data (e.g. OCP curves) (#661)
-- Allow parameters to be set by material or by specifying a particular paper (#647)
-- Set relative and absolute tolerances independently in solvers (#645)
-- Add some non-uniform meshes in 1D and 2D (#617)
-- Adds submodels which allow the user to pass an array to set the entries of the `StateVector`
-  object corresponding to the temperature and potential in the 1+1D model formulation (#548) 
-=======
 -   Add interface to CasADi solver ([#687](https://github.com/pybamm-team/PyBaMM/pull/687))
 -   Add option to use CasADi's Algorithmic Differentiation framework to calculate Jacobians ([#687](https://github.com/pybamm-team/PyBaMM/pull/687))
 -   Add method to evaluate parameters more easily ([#669](https://github.com/pybamm-team/PyBaMM/pull/669))
@@ -19,7 +11,6 @@
 -   Allow parameters to be set by material or by specifying a particular paper ([#647](https://github.com/pybamm-team/PyBaMM/pull/647))
 -   Set relative and absolute tolerances independently in solvers ([#645](https://github.com/pybamm-team/PyBaMM/pull/645))
 -   Add some non-uniform meshes in 1D and 2D ([#617](https://github.com/pybamm-team/PyBaMM/pull/617))
->>>>>>> 3676ad0d
 
 ## Optimizations
 
